--- conflicted
+++ resolved
@@ -235,13 +235,8 @@
             url: '/content-management/sxa',
           },
           {
-<<<<<<< HEAD
             title: 'Downloads 💾',
-            url: 'https://dev.sitecore.net/Downloads/Sitecore_Experience_Platform.aspx'
-=======
-            title: 'Downloads',
             url: 'https://dev.sitecore.net/Downloads/Sitecore_Experience_Platform.aspx',
->>>>>>> dcaa74e4
           },
         ],
       },
@@ -261,13 +256,8 @@
             url: '/personalization-testing/experience-platform',
           },
           {
-<<<<<<< HEAD
             title: 'Downloads 💾',
-            url: 'https://dev.sitecore.net/Downloads/Sitecore_Experience_Platform.aspx'
-=======
-            title: 'Downloads',
             url: 'https://dev.sitecore.net/Downloads/Sitecore_Experience_Platform.aspx',
->>>>>>> dcaa74e4
           },
         ],
       },
@@ -280,52 +270,38 @@
             url: '/marketing-automation/send',
           },
           {
-<<<<<<< HEAD
             title: 'Get Sitecore Send for free 📧',
-            url: 'https://identity.moosend.com/register/'
+            url: 'https://identity.moosend.com/register/',
+          }
+        ],
+      },
+      {
+        title: 'Sitecore OrderCloud',
+        url: '/commerce/ordercloud',
+        children: [
+          {
+            title: 'Order Management, Storefronts and Marketplaces, and Merchandizing',
+            url: '/commerce/ordercloud',
+          },
+          {
+            title: 'Access OrderCloud Portal for free 💸',
+            url: 'https://portal.ordercloud.io/',
+          },
+        ],
+      },
+      {
+        title: 'Sitecore Experience Commerce',
+        url: '/commerce/experience-commerce',
+        children: [
+          {
+            title: 'Order Management, Storefronts, and Merchandizing',
+            url: '/commerce/experience-commerce',
+          },
+          {
+            title: 'Downloads 💾',
+            url: 'https://dev.sitecore.net/Downloads/Sitecore_Commerce.aspx',
           }
         ]
-=======
-            title: 'Get Sitecore Send for free',
-            url: 'https://identity.moosend.com/register/',
-          },
-        ],
->>>>>>> dcaa74e4
-      },
-      {
-        title: 'Sitecore OrderCloud',
-        url: '/commerce/ordercloud',
-        children: [
-          {
-            title: 'Order Management, Storefronts and Marketplaces, and Merchandizing',
-            url: '/commerce/ordercloud',
-          },
-          {
-            title: 'Access OrderCloud Portal for free 💸',
-            url: 'https://portal.ordercloud.io/',
-          },
-        ],
-      },
-      {
-        title: 'Sitecore Experience Commerce',
-        url: '/commerce/experience-commerce',
-        children: [
-          {
-            title: 'Order Management, Storefronts, and Merchandizing',
-            url: '/commerce/experience-commerce',
-          },
-          {
-<<<<<<< HEAD
-            title: 'Downloads 💾',
-            url: 'https://dev.sitecore.net/Downloads/Sitecore_Commerce.aspx'
-          }
-        ]
-=======
-            title: 'Downloads',
-            url: 'https://dev.sitecore.net/Downloads/Sitecore_Commerce.aspx',
-          },
-        ],
->>>>>>> dcaa74e4
       },
     ],
   },
