/**
 * @type {import('next').NextConfig}
 */

const fs = require('fs');
const path = require('path');

const withTM = require('next-transpile-modules')(['react-markdown']); // pass the modules you would like to see transpiled
const securityHeaders = [
  {
    key: 'Content-Security-Policy',
    value:
      "default-src 'self' data: blob: *.sitecore.com *.sitecore.net *.stylelabs.cloud *.googleapis.com *.gstatic.com *.azureedge.net; frame-src * 'self' 'unsafe-inline'; frame-ancestors 'self' https://*.sitecore.com; script-src * blob: data: 'self' 'unsafe-inline' 'unsafe-eval'; script-src-elem * 'self' 'unsafe-inline'; script-src-attr * 'self' 'unsafe-inline'; style-src * 'self' 'unsafe-inline'; style-src-elem * 'self' 'unsafe-inline'; style-src-attr * 'self' 'unsafe-inline' data:; img-src * 'self' 'unsafe-inline' data:; font-src * data: 'self' 'unsafe-inline'; connect-src *; object-src 'none'; media-src * data: blob: 'unsafe-inline' 'unsafe-eval';",
  },
  {
    key: 'Referrer-Policy',
    value: 'same-origin',
  },
  {
    key: 'Permissions-Policy',
    value:
      'accelerometer=(), camera=(), geolocation=(), gyroscope=(), magnetometer=(), microphone=(), payment=(), usb=()',
  },
  {
    key: 'X-Content-Type-Options',
    value: 'nosniff',
  },
  {
    key: 'X-Frame-Options',
    value: 'DENY',
  },
  {
    key: 'X-XSS-Protection',
    value: '1; mode=block',
  },
];
const redirects = [
  {
    source: '/learn/integrations/xm-cdp',
    destination: '/learn/integrations/xm-smarthub-cdp',
    permanent: true,
  },
];

const nextConfig = {
  // Set locales so we have appropriate lang attributes without a custom _document
  // ia8n commentted out due to temporary issue with ISR, see https://github.com/Sitecore/developer-portal/issues/182
  // i18n: {
  //   locales: ['en'],
  //   defaultLocale: 'en',
  // },
  // Needed to expose in clientside.
  env: {
    GTM_ID: process.env.GTM_ID,
    GTM_AUTH: process.env.GTM_AUTH,
    GTM_ENVIRONMENT: process.env.GTM_ENVIRONMENT,
<<<<<<< HEAD
    COVEO_ACCESS_TOKEN: process.env.COVEO_ACCESS_TOKEN,
    COVEO_ORGANIZATION_ID: process.env.COVEO_ORGANIZATION_ID,
=======
>>>>>>> 06e3331d
  },
  images: {
    dangerouslyAllowSVG: true,
    domains: [
      'sitecorecdn.azureedge.net',
      'i.ytimg.com',
      'mss-p-006-delivery.sitecorecontenthub.cloud',
      'mss-p-006-delivery.stylelabs.cloud',
<<<<<<< HEAD
=======
      'go.sitecore.com'
>>>>>>> 06e3331d
    ],
    deviceSizes: [640, 750, 828, 1080, 1200, 1920],
  },
  async headers() {
    return [
      {
        source: '/(.*)',
        headers: securityHeaders,
      },
    ];
  },
  async redirects() {
<<<<<<< HEAD
    return redirects;
=======
    // Get the latest newsletter and redirect `newsletter/latest` to it
    const newsletterDataDir = path.resolve(__dirname, 'data/newsletters/');
    const year = fs
      .readdirSync(newsletterDataDir)
      .map((y) => parseInt(y, 10))
      .sort((a, b) => b - a)[0];
    const month = fs
      .readdirSync(path.resolve(newsletterDataDir, `${year}`))
      .map((m) => {
        const name = m.substring(m, m.length - 5);
        return {
          name,
          num: parseInt(name, 10),
        };
      })
      .sort((a, b) => b.num - a.num)[0].name;

    return [
      ...redirects,
      {
        source: '/newsletter/latest',
        destination: `/newsletter/${year}/${month}`,
        permanent: false,
      },
    ];
>>>>>>> 06e3331d
  },
};

module.exports = withTM(nextConfig);<|MERGE_RESOLUTION|>--- conflicted
+++ resolved
@@ -54,11 +54,8 @@
     GTM_ID: process.env.GTM_ID,
     GTM_AUTH: process.env.GTM_AUTH,
     GTM_ENVIRONMENT: process.env.GTM_ENVIRONMENT,
-<<<<<<< HEAD
     COVEO_ACCESS_TOKEN: process.env.COVEO_ACCESS_TOKEN,
     COVEO_ORGANIZATION_ID: process.env.COVEO_ORGANIZATION_ID,
-=======
->>>>>>> 06e3331d
   },
   images: {
     dangerouslyAllowSVG: true,
@@ -67,10 +64,6 @@
       'i.ytimg.com',
       'mss-p-006-delivery.sitecorecontenthub.cloud',
       'mss-p-006-delivery.stylelabs.cloud',
-<<<<<<< HEAD
-=======
-      'go.sitecore.com'
->>>>>>> 06e3331d
     ],
     deviceSizes: [640, 750, 828, 1080, 1200, 1920],
   },
@@ -83,9 +76,6 @@
     ];
   },
   async redirects() {
-<<<<<<< HEAD
-    return redirects;
-=======
     // Get the latest newsletter and redirect `newsletter/latest` to it
     const newsletterDataDir = path.resolve(__dirname, 'data/newsletters/');
     const year = fs
@@ -111,7 +101,6 @@
         permanent: false,
       },
     ];
->>>>>>> 06e3331d
   },
 };
 
