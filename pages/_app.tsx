// Global
import { AppProps } from 'next/dist/shared/lib/router/router';
import { resetId } from 'react-id-generator';
// Local
import '@/styles/global.css';
<<<<<<< HEAD
import Nav from '../components/nav';
import Footer from '../components/footer/footer';
import SearchBox from '../components/searchBox';
import { AppProps } from 'next/dist/shared/lib/router/router';
=======
// Components
import Nav from '@/components/site/Nav/Nav';
import Footer from '../components/footer';
>>>>>>> a120bc26

function MyApp({ Component, pageProps }: AppProps) {
  // Reset id counter during SSR
  resetId();

  return (
    <>
      <Nav />
      <Component {...pageProps} />
      <Footer />
    </>
  );
}

export default MyApp;<|MERGE_RESOLUTION|>--- conflicted
+++ resolved
@@ -3,16 +3,9 @@
 import { resetId } from 'react-id-generator';
 // Local
 import '@/styles/global.css';
-<<<<<<< HEAD
-import Nav from '../components/nav';
-import Footer from '../components/footer/footer';
-import SearchBox from '../components/searchBox';
-import { AppProps } from 'next/dist/shared/lib/router/router';
-=======
 // Components
 import Nav from '@/components/site/Nav/Nav';
-import Footer from '../components/footer';
->>>>>>> a120bc26
+import Footer from '@/components/footer/footer';
 
 function MyApp({ Component, pageProps }: AppProps) {
   // Reset id counter during SSR
