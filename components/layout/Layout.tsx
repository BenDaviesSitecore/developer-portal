--- conflicted
+++ resolved
@@ -3,12 +3,9 @@
 import { classnames } from '@/tailwindcss-classnames';
 // Interfaces
 import type { PageInfo } from '@/interfaces/page-info';
-<<<<<<< HEAD
+// Components
 import Hero from '@/components/heros/Hero';
-=======
-// Components
 import Container from '@/components/helper/Container';
->>>>>>> f2e728c6
 
 type LayoutProps = {
   pageInfo: PageInfo;
@@ -26,17 +23,9 @@
           href="https://sitecorecdn.azureedge.net/-/media/sitecoresite/images/global/logo/favicon.png"
         />
       </Head>
-<<<<<<< HEAD
-      <main>
+      <main className={classnames('my-8')}>
         <Hero title={pageInfo.title} description={pageInfo.description} />
-=======
-      <main className={classnames('my-8')}>
-        <Container>
-          <h1>{pageInfo.title}</h1>
-          <p>{pageInfo.description}</p>
-        </Container>
->>>>>>> f2e728c6
-        {children}
+        <Container>{children}</Container>
       </main>
     </div>
   );
