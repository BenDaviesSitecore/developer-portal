--- conflicted
+++ resolved
@@ -1,14 +1,11 @@
 // Global
 import Head from 'next/head';
-<<<<<<< HEAD
+import { classnames } from '@/tailwindcss-classnames';
+// Interfaces
 import type { PageInfo } from '@/interfaces/page-info';
-=======
-import { classnames } from '@/tailwindcss-classnames';
 // Components
 import Container from '@/components/helper/Container';
-import { MarkdownMeta } from '../../interfaces/markdownAsset';
 
->>>>>>> 040856ff
 type LayoutProps = {
   pageInfo: PageInfo;
   children: React.ReactNode | React.ReactNode[];
@@ -25,17 +22,11 @@
           href="https://sitecorecdn.azureedge.net/-/media/sitecoresite/images/global/logo/favicon.png"
         />
       </Head>
-<<<<<<< HEAD
-      <main>
-        <h1>{pageInfo.title}</h1>
-        <p>{pageInfo.description}</p>
-=======
       <main className={classnames('my-8')}>
         <Container>
-          <h1>{pageInfo.prettyName}</h1>
+          <h1>{pageInfo.title}</h1>
           <p>{pageInfo.description}</p>
         </Container>
->>>>>>> 040856ff
         {children}
       </main>
     </div>
