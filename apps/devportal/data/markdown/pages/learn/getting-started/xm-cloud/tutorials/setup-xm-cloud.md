---
title: 'Tutorial: How to Set Up XM Cloud'
description: 'In this tutorial, we will go through the steps to learn the basics of XM Cloud and complete a sprint zero of setting up the XM Cloud projects and environments.'
openGraphImage: 'https://sitecorecontenthub.stylelabs.cloud/api/public/content/21dabc30da2c475a8549640a04885a46?v=18b721db'
---

## Introduction - What You are Going to Learn

In this tutorial, we will go through the steps to learn the basics of XM Cloud and complete a sprint zero of setting up the XM Cloud projects and environments. You will learn:

- How to login to the Sitecore Cloud Portal
- How to access the XM Cloud Deploy application
- How to create a new XM Cloud project using the XM Cloud Deploy application
- How to create a new XM Cloud environment for a Project

## Overview

XM Cloud focuses on being a headless, enterprise content and website management system. You can manage XM Cloud via several UIs, and also through APIs and the CLI. For this tutorial, we will focus on the XM Cloud deploy UI for creating new XM Cloud projects and environments. ( For more information on APIs with XM Cloud, navigate [here](https://doc.sitecore.com/xmc/en/developers/xm-cloud/xm-cloud-deploy-api.html).)

## Prerequisites

In order to complete the following tutorial, you will need these resources:

<<<<<<< HEAD
1. A valid organization login for the [Sitecore Cloud portal](https://portal.sitecorecloud.io)
1. Organization Admin role access or higher in the Sitecore Cloud portal to access XM Cloud Deploy tools to create projects and environments.
1. A GitHub source control account.
=======
1. A valid organization login for the [Sitecore Cloud portal](https://portal.sitecorecloud.io).
2. A valid XM Cloud license file.
   <Alert status="info">
   <AlertIcon />
   If you haven't already downloaded a license file, refer to the docs on [downloading your organization's license file from the portal](https://doc.sitecore.com/xmc/en/developers/xm-cloud/the-cloud-organization-command.html#the-license-subcommand).
   </Alert>
3. Organization Admin role access or higher in the Sitecore Cloud portal to access XM Cloud Deploy tools to create projects and environments.
4. A GitHub source control account.
5. An IDE such as Visual Studio (VS) Code
>>>>>>> 0d9a0cd7

## Setup the project and environment

Now, we will setup the project and environment that we will create therein. In the first stage, we will access the cloud portal and create a new _project_. A project is connected to a source code repository, for example, GitHub.

![A GitHub repository is mapped to a project in XM Cloud](https://sitecorecontenthub.stylelabs.cloud/api/public/content/142a8648763a42eda1a210b1488cfda5?v=859d5477)

Each project can have multiple environments. A typical setup is to have one source code repository for one Brand or legal entity, and then have a DEV environment, QA, Staging or Pre Prod, and Production.

![XM Cloud Projects and Environments](https://sitecorecontenthub.stylelabs.cloud/api/public/content/9deae49bb7f5428285baf2ea374fe1ec?v=40ffa388)

We will start with a Dev Environment for now, and create the other environments later.

Let’s get started!

### Log into Sitecore Cloud Portal

1. To begin, open the Sitecore Cloud Portal (https://portal.sitecorecloud.io) and log in.
2. Access the XM Cloud project and environment management interface by clicking `XM Cloud Deploy`.  
   ![Sitecore Portal - Open XM Cloud Deploy](https://sitecorecontenthub.stylelabs.cloud/api/public/content/21dabc30da2c475a8549640a04885a46?v=18b721db)

### Create a new Project and Authoring Environment

1. From there, create a new project with the XM Cloud Deploy App by clicking `Create project`.  
   ![Project Overview - Create new Project](https://sitecorecontenthub.stylelabs.cloud/api/public/content/817fa236e3434742817279da7329eca6?v=d1261f63)
1. From here you provide a Project Name e.g. `XM Cloud Tutorial Series` and click the Continue button
   ![Create Project and Environment Step 1 - Provide Project Name](https://sitecorecontenthub.stylelabs.cloud/api/public/content/57cf82679be64a498b9d43659c26e900?v=0bb6544a)
1. Choose whether you want to connect to GitHub or to Azure DevOps. A starter solution will be copied to your connected source code repository as a starting point. For the sake of this tutorial you choose GitHub and press the Continue Button  
   ![Create Project and Environment Step 2 - Choose Source Code Repository](https://sitecorecontenthub.stylelabs.cloud/api/public/content/246d3a6f48d54765be0427179c3e9fd1?v=9240ac99)

<Alert status="info">
  <AlertIcon />
    In the next step you can choose whether you want to start from the XM Cloud template or if you want to use your own code. The XM Cloud template is a starter kit based on Next.js, that already contains a rich set of features and sample implementations. It is best practice to start from the template.
</Alert>

1. Choose a GitHub Account from the dropdown or click on `Connect to a new account` and follow the steps to connect to a different account. Make sure you give rights to create a new repository in your account.
   ![Create Project and Environment Step 3 - Setup Repository](https://sitecorecontenthub.stylelabs.cloud/api/public/content/58034dfd6c90407f89659e3835d609d9?v=7fc739e7)
1. Provide a name for the repository e.g. `xm-cloud-tutorial-series` and click the Continue button.
1. Enter a name for the environment e.g. `DEV`  
   ![Create Project and Environment Step 4 - Provide Environment details](https://sitecorecontenthub.stylelabs.cloud/api/public/content/c891806b1758495c8af79c44088f07e3?v=c7f37143)
<<<<<<< HEAD
1. In the **Production SaaS SLA** section you will specify if this new environment is a production environment or not. Select `No` to make this a non-production environment.
1. Select whether you want to auto deploy on push to the repository. Select “Yes”. This enables the CI/CD pipeline from your main branch. This can be adjusted later.
1. Press the Continue button.
1. On the 5th step review your selections and press the “Start deployment” button
   ![Create Project and Environment Step 5 - Review your selections](https://sitecorecontenthub.stylelabs.cloud/api/public/content/d5cda1bf224c4f99b508fe612e527590?v=6c0f0076)
1. The deployment starts, and provisioning and build run in parallel.  
   ![XM Cloud Deploy Logs - Deployment is running](https://sitecorecontenthub.stylelabs.cloud/api/public/content/72df30b6fd564d90b97ed08988d608b1?v=c2841f9b)
=======
7. In the **Production SaaS SLA** section you will specify if this new environment is a production environment or not. Select `No` to make this a non-production environment.
8. Select whether you want to auto deploy on push to the repository. Select “Yes”. This enables the CI/CD pipeline from your main branch. This can be adjusted later.
9. Press the Continue button.
10. On the 5th step review your selections and press the “Start deployment” button
    ![Create Project and Environment Step 5 - Review your selections](https://sitecorecontenthub.stylelabs.cloud/api/public/content/d5cda1bf224c4f99b508fe612e527590?v=6c0f0076)

The deployment starts, and provisioning and build run in parallel.  
 ![XM Cloud Deploy Logs - Deployment is running](https://sitecorecontenthub.stylelabs.cloud/api/public/content/72df30b6fd564d90b97ed08988d608b1?v=c2841f9b)
>>>>>>> 0d9a0cd7

<Alert status="info">
  <AlertIcon />
    **A note on provisioning and build:**  
    The Provisioning sets up all the resources you need to run the XM Cloud instance, while the Build is building the software solution you have cloned to your personal repository. This will take a few minutes. Read on for more information on what is going on 'under the hood' as your project sets up.
</Alert>

## What is provisioned for XM Cloud

So, how does this work? Referencing the figure below, let’s walk through the different bits and pieces of XM Cloud.  
![XM Cloud Architecture](https://sitecorecontenthub.stylelabs.cloud/api/public/content/21cbe922e28b4896b1692be7c85ae6c4?v=4aad3836)

1. XM Cloud contains a Content Management (CM) instance (the violet box on the right) where authors manage their content, layout, and experiences. This is then published to the _Edge_ layer.
1. Edge (yellow box) is a geographically distributed delivery layer. Edge offers a GraphQL endpoint to allow applications to query for the content coming from XM Cloud.
1. Your app connects to Edge to retrieve data and can run with whatever host you are rendering your application on, such as Vercel, Netlify, AWS, Azure, or another vendor.
1. In order to utilize the WYSIWYG editing experience, an internal rendering host, or _editing host_ (green box), is delivered with XM Cloud. This editing host is managed by Sitecore, and runs a Node server that can host any Node-based application.
1. The main way of accessing XM Cloud is through the _Sitecore Cloud Portal_ (solid outlined box, 'Sitecore Cloud'). This GUI allows you to manage and access your different Sitecore Apps and Users. For an in-depth exploration of the Sitecore Cloud Portal, navigate [here](https://doc.sitecore.com/portal/en/developers/sitecore-cloud-portal/introduction-to-the-sitecore-cloud-portal.html).
1. When developing with XM Cloud, you can use the available build and deployment services (purple box). XM Cloud has these services built-in, so that you do not have to think about building or provisioning the XM Cloud instance, it is all done for you. If you have more requirements than currently provided, you can set up your own build and deployment pipeline using the [XM Cloud CLI](https://doc.sitecore.com/xmc/en/developers/xm-cloud/walkthrough--creating-an-xm-cloud-project-using-the-sitecore-cli.html).

While not pictured in the diagram, the XM Cloud CLI allows you to manage your XM Cloud instance and deploy, instead of using the GUI. You can also serialize content items that represent developer artifacts from your XM cloud instance into your source code repository. To learn more about serialization with Sitecore, navigate [here](https://doc.sitecore.com/xmc/en/developers/xm-cloud/serialization-in-sitecore.html).

Once the provisioning and build process are finished, the deployment starts. The moment the deployment is finished, you can start using the new XM Cloud environment. Some actions run in the background to warm up the application.

<Alert status="success">
   <AlertIcon />
<<<<<<< HEAD
   **Congratulations!** You have successfully deployed your first XM Cloud project that has an environment that is set up and ready to be used. The solution code is ready and connected to a CI/CD pipeline as well. Setting up a CI/CD pipeline in some development scenarios can take days or weeks but XM Cloud tools help you complete it within minutes here.
=======
   **Congratulations!** You have successfully connected to XM Cloud and built your first project, that has an environment that is set up and ready to be used. The solution code is ready and connected to a CI/CD pipeline as well. Setting up a CI/CD pipeline in some development scenarios can take days or weeks, but XM Cloud tools help you complete it within minutes here.
</Alert>

## Setup a Site Collection and Site

Now, that the deployment is finished, you will create your first site in XM Cloud.

1. You can access XM Cloud via the XM Cloud Deploy app through the “Go to XM Cloud” button
   ![XM Cloud Deploy Logs - Finished, Open XM Cloud Dashboard](https://sitecorecontenthub.stylelabs.cloud/api/public/content/d61e0711c4044fd7a8f4df56df9feb48?v=f5924a41)
   If you closed that screen already you can also access XM Cloud from the Sitecore Cloud Portal. Click the “Open app” button on the top right.
   ![Sitecore Cloud Portal - Open XM Cloud Dashboard](https://sitecorecontenthub.stylelabs.cloud/api/public/content/ef83f2ef7ff94688b9f84b59f57f98b5?v=8bed26f3)
2. Under the Sites tab, click `Create site`.
   ![Create site](https://sitecorecontenthub.stylelabs.cloud/api/public/content/7feb2d24b3e84117967949d5386fab37?v=c6c49f33)

3. In the **New site** step you will choose a site template. Choose `Basic Site`.
   <Alert status="info">
   <AlertIcon />
   You can choose to create an Empty Site, or a Basic Site that already has some content in it. When creating your own websites outside the scope of this tutorial or as a quick demo, we recommend using the Empty Site, as it requires less cleanup than the Basic Site template. However, for this tutorial, you will select to use the basic site.
   </Alert>

   ![Choose Site Template](https://sitecorecontenthub.stylelabs.cloud/api/public/content/1480ca22c0724a7496c9617b5f65cd6a?v=cf3753f9)

4. Name the site `Company Dev`.  
   ![Name new Site and Site Collection](https://sitecorecontenthub.stylelabs.cloud/api/public/content/41287d8cc01e4dc8b32a4aede67c98c1?v=dc1b7223)

5. Select a pre-configured language, in this case, `English`.

  <Alert status="info">
   <AlertIcon />
   At this time, you can also select an existing Site identifier, or create a new one. This is required when connecting [CDP, the Customer Data Platform](https://developers.sitecore.com/customer-data-management/cdp) of Sitecore for embedded analytics and personalization. We will skip that step for now and start the creation process of the site.
   </Alert>

6. Click `Create site`, which will scaffold the website in the background. This will take a few minutes.

   Once your site is scaffolded in the background, you can access it using XM Cloud Pages and start editing the content.

   ![Open Pages Editor](https://sitecorecontenthub.stylelabs.cloud/api/public/content/a178261c39d5449ba23564430b1671c8?v=66730068)

7. Click on the website, which opens up a WYSIWIG editor where you can begin to edit the content, see components that you can use to edit the site, and switch between languages and your sites (top navigation bar).  
   ![In Pages Editor](https://sitecorecontenthub.stylelabs.cloud/api/public/content/9fb983d0eeec435797a1115f4ae801df?v=2cce57d4)

## Working locally

Navigate to your GitHub account and download the repository that was cloned earlier by the Sitecore XM Cloud Deploy App.
![GitHub - Clone Repository](https://sitecorecontenthub.stylelabs.cloud/api/public/content/239fa0b1ce314ca088bc830ee7a699e8?v=ba0d1b2e)

### Download Repository

1. In your repositories overview, find the newly created `xm-cloud-tutorial-series` repo.
2. Download the repository to your local file system.
3. Open the newly created folder in VS Code, or your text editor of choice.
4. As per the README, run the init script that was delivered with your source code repository and pass the following parameters:
   - `-LicenseXmlPath`: the path to your XM Cloud license file
   - `-AdminPassword`: the admin password of your XM Cloud instance (“b”, in this case).

The init script initializes the `.env` file with everything necessary.
![In Command Line Tool - Run init script](https://sitecorecontenthub.stylelabs.cloud/api/public/content/b27d3da0db2746c69915db32955897d0?v=5a043dea)

<Alert status="info">
  <AlertIcon />
    **A note on passwords:**
    You can use any password and will of course have to use a secure password when dealing with client projects. But for now we use “b”, for tradition’s sake.
</Alert>

### Connect the App to the XM Cloud Instance

As you may remember from the introduction, you need to use a GraphQL endpoint to query the content coming from XM Cloud. To connect a few things need to be configured upfront.

1. Navigate to the `.env` file within your solution under src\sxastarter, and copy it.

2. Name it `.env.local`. We do this so that the file is ignored by git by default, so that you do not pass valuable configuration secrets into any repositories.

You can connect using the delivery endpoint of Edge or to the preview endpoint of your CM instance.  
![XM Cloud Architecture - Connect to Preview Endpoint](https://sitecorecontenthub.stylelabs.cloud/api/public/content/e703be66170a49268beb6564c4c34df7?v=5184aace)

Any app showing content to the public must connect to the Edge Delivery Endpoint that is scaled and geographically distributed to serve the right performance. Only published content will be available here. For development purposes, you will connect to the preview endpoint as you do not need to care about publishing at this point, so created content is instantly available. This will simplify the development workflow. If you want to learn more about endpoints and the edge delivery architecture, check out the docs on [Experience Edge architecture](https://doc.sitecore.com/xmc/en/developers/xm-cloud/the-architecture-of-sitecore-experience-edge-for-xm.html)

Now, you need to set the API key within `.env.local`. The API key should be already available within your XM Cloud instance.

3. Get the Context ID from XM Cloud by:

   - Go to the XM Cloud deploy app
   - Click on the name of the project you created e.g. `XM Cloud Tutorial Series`
   - Copy the value in the `Context ID (Preview)` column

   ![Get Context ID from XM Cloud Deploy](https://sitecorecontenthub.stylelabs.cloud/api/public/content/73c5f907769a4dc6bb03374bb9a2a229?v=7e9d2bee)

4. Paste the value of the Context ID into the `SITECORE_EDGE_CONTEXT_ID` environment variable in the `.env.local` file.
   ![Copy Context ID into .env file](https://sitecorecontenthub.stylelabs.cloud/api/public/content/e29d1bb0c6a448efb63dce32af047d49?v=2edbe4d1)
5. Add the Site name (e.g. `Company dev`) to the `SITECORE_SITE_NAME` environment variable in the `.env.local` file.
   ![Set Site name in .env file](https://sitecorecontenthub.stylelabs.cloud/api/public/content/8fbd4505019948f08bfba8c8be4d4043?v=79a1d301)
6. In your terminal navigate to src/sxastarter (your app folder) and run `npm install`
   ![In Command Line Interface - Run npm install](https://sitecorecontenthub.stylelabs.cloud/api/public/content/5971aecb976d43bf840ba260298c5da1?v=212157b9)
7. Now run `npm run start:connected`
   ![Start the app locally](https://sitecorecontenthub.stylelabs.cloud/api/public/content/2e06a82c1b414cb9b06e6518983f32a4?v=12ee66db)
8. Call your app in the browser: [http://localhost:3000](http://localhost:3000)
   ![Check Website running locally](https://sitecorecontenthub.stylelabs.cloud/api/public/content/358a02664690465289d70fe4c9280eae?v=7c0165d9)

#### Verifying the connection

Let’s change some content to verify you are in fact connected against the preview endpoint.

1. Navigate back to your site in XM Cloud.
   ![XM Cloud Dashboard - Open Pages Editor](https://sitecorecontenthub.stylelabs.cloud/api/public/content/4d9aebe26e7c4916bd5c2c982a2bdabd?v=1afb8abf)
1. Click on the tile that says `Company Dev`. This will open Pages new WYSIWYG page editing experience. When opening for the first time, this might take a moment.
1. Change the headline to whatever you like. In this case, I’ll add 'in town' to the homepage tagline.
   <Alert status="info">
   <AlertIcon />
   Note that your changes are automatically saved.
   </Alert>

   ![Pages Editor - Change Headline inline](https://sitecorecontenthub.stylelabs.cloud/api/public/content/05ac5bbde7244c809d987106b9226fd8?v=6b47e626)

1. Switch back to the browser tab where you are viewing the Next.js app on [localhost:3000](http://localhost:3000)
1. Reload the page, and see the changes appear in your local app.  
   ![Validate changes in local running app](https://sitecorecontenthub.stylelabs.cloud/api/public/content/6bf98e5e22fe4c689898fcea34a03b59?v=756f5d1a)

<Alert status="success">
   <AlertIcon />
   **Congratulations!** You have successfully set up your dev environment with XM Cloud and created your first webpage! To learn more about XM Cloud and continue on to next steps, check out our next tutorial in this series!
>>>>>>> 0d9a0cd7
</Alert>

### Related XM Cloud Documentation

<Row columns={2}>
   <Link title="Getting started with XM Cloud" link="https://doc.sitecore.com/xmc/en/developers/xm-cloud/getting-started-with-xm-cloud.html" />
   <Link title="Introduction to the Sitecore Cloud Portal" link="https://doc.sitecore.com/portal/en/developers/sitecore-cloud-portal/introduction-to-the-sitecore-cloud-portal.html" />
   <Link title="XM Cloud Deploy app" link="https://doc.sitecore.com/xmc/en/developers/xm-cloud/xm-cloud-deploy-app.html" />
   <Link title="Manage an XM Cloud environment" link="https://doc.sitecore.com/xmc/en/developers/xm-cloud/manage-an-environment.html" />
   <Link title="XM Cloud Deploy API" link="https://doc.sitecore.com/xmc/en/developers/xm-cloud/xm-cloud-deploy-api.html" />
   <Link title="Creating an XM Cloud Project using the Sitecore CLI" link="https://doc.sitecore.com/xmc/en/developers/xm-cloud/walkthrough--creating-an-xm-cloud-project-using-the-sitecore-cli.html" />
   <Link title="Serialization in XM Cloud" link="https://doc.sitecore.com/xmc/en/developers/xm-cloud/serialization-in-sitecore.html" />
   <Link title="Experience Edge architecture" link="https://doc.sitecore.com/xmc/en/developers/xm-cloud/the-architecture-of-sitecore-experience-edge-for-xm.html" />
</Row>

### Related XM Cloud Accelerate guidance for Sitecore Partners

<Row columns={2}>
   <Link title="Project Solution Setup" link="/learn/accelerate/xm-cloud/pre-development/sprint-zero/project-solution-setup" />
</Row><|MERGE_RESOLUTION|>--- conflicted
+++ resolved
@@ -21,21 +21,9 @@
 
 In order to complete the following tutorial, you will need these resources:
 
-<<<<<<< HEAD
 1. A valid organization login for the [Sitecore Cloud portal](https://portal.sitecorecloud.io)
 1. Organization Admin role access or higher in the Sitecore Cloud portal to access XM Cloud Deploy tools to create projects and environments.
 1. A GitHub source control account.
-=======
-1. A valid organization login for the [Sitecore Cloud portal](https://portal.sitecorecloud.io).
-2. A valid XM Cloud license file.
-   <Alert status="info">
-   <AlertIcon />
-   If you haven't already downloaded a license file, refer to the docs on [downloading your organization's license file from the portal](https://doc.sitecore.com/xmc/en/developers/xm-cloud/the-cloud-organization-command.html#the-license-subcommand).
-   </Alert>
-3. Organization Admin role access or higher in the Sitecore Cloud portal to access XM Cloud Deploy tools to create projects and environments.
-4. A GitHub source control account.
-5. An IDE such as Visual Studio (VS) Code
->>>>>>> 0d9a0cd7
 
 ## Setup the project and environment
 
@@ -76,24 +64,14 @@
 1. Provide a name for the repository e.g. `xm-cloud-tutorial-series` and click the Continue button.
 1. Enter a name for the environment e.g. `DEV`  
    ![Create Project and Environment Step 4 - Provide Environment details](https://sitecorecontenthub.stylelabs.cloud/api/public/content/c891806b1758495c8af79c44088f07e3?v=c7f37143)
-<<<<<<< HEAD
 1. In the **Production SaaS SLA** section you will specify if this new environment is a production environment or not. Select `No` to make this a non-production environment.
 1. Select whether you want to auto deploy on push to the repository. Select “Yes”. This enables the CI/CD pipeline from your main branch. This can be adjusted later.
 1. Press the Continue button.
 1. On the 5th step review your selections and press the “Start deployment” button
    ![Create Project and Environment Step 5 - Review your selections](https://sitecorecontenthub.stylelabs.cloud/api/public/content/d5cda1bf224c4f99b508fe612e527590?v=6c0f0076)
-1. The deployment starts, and provisioning and build run in parallel.  
-   ![XM Cloud Deploy Logs - Deployment is running](https://sitecorecontenthub.stylelabs.cloud/api/public/content/72df30b6fd564d90b97ed08988d608b1?v=c2841f9b)
-=======
-7. In the **Production SaaS SLA** section you will specify if this new environment is a production environment or not. Select `No` to make this a non-production environment.
-8. Select whether you want to auto deploy on push to the repository. Select “Yes”. This enables the CI/CD pipeline from your main branch. This can be adjusted later.
-9. Press the Continue button.
-10. On the 5th step review your selections and press the “Start deployment” button
-    ![Create Project and Environment Step 5 - Review your selections](https://sitecorecontenthub.stylelabs.cloud/api/public/content/d5cda1bf224c4f99b508fe612e527590?v=6c0f0076)
 
 The deployment starts, and provisioning and build run in parallel.  
  ![XM Cloud Deploy Logs - Deployment is running](https://sitecorecontenthub.stylelabs.cloud/api/public/content/72df30b6fd564d90b97ed08988d608b1?v=c2841f9b)
->>>>>>> 0d9a0cd7
 
 <Alert status="info">
   <AlertIcon />
@@ -119,130 +97,7 @@
 
 <Alert status="success">
    <AlertIcon />
-<<<<<<< HEAD
    **Congratulations!** You have successfully deployed your first XM Cloud project that has an environment that is set up and ready to be used. The solution code is ready and connected to a CI/CD pipeline as well. Setting up a CI/CD pipeline in some development scenarios can take days or weeks but XM Cloud tools help you complete it within minutes here.
-=======
-   **Congratulations!** You have successfully connected to XM Cloud and built your first project, that has an environment that is set up and ready to be used. The solution code is ready and connected to a CI/CD pipeline as well. Setting up a CI/CD pipeline in some development scenarios can take days or weeks, but XM Cloud tools help you complete it within minutes here.
-</Alert>
-
-## Setup a Site Collection and Site
-
-Now, that the deployment is finished, you will create your first site in XM Cloud.
-
-1. You can access XM Cloud via the XM Cloud Deploy app through the “Go to XM Cloud” button
-   ![XM Cloud Deploy Logs - Finished, Open XM Cloud Dashboard](https://sitecorecontenthub.stylelabs.cloud/api/public/content/d61e0711c4044fd7a8f4df56df9feb48?v=f5924a41)
-   If you closed that screen already you can also access XM Cloud from the Sitecore Cloud Portal. Click the “Open app” button on the top right.
-   ![Sitecore Cloud Portal - Open XM Cloud Dashboard](https://sitecorecontenthub.stylelabs.cloud/api/public/content/ef83f2ef7ff94688b9f84b59f57f98b5?v=8bed26f3)
-2. Under the Sites tab, click `Create site`.
-   ![Create site](https://sitecorecontenthub.stylelabs.cloud/api/public/content/7feb2d24b3e84117967949d5386fab37?v=c6c49f33)
-
-3. In the **New site** step you will choose a site template. Choose `Basic Site`.
-   <Alert status="info">
-   <AlertIcon />
-   You can choose to create an Empty Site, or a Basic Site that already has some content in it. When creating your own websites outside the scope of this tutorial or as a quick demo, we recommend using the Empty Site, as it requires less cleanup than the Basic Site template. However, for this tutorial, you will select to use the basic site.
-   </Alert>
-
-   ![Choose Site Template](https://sitecorecontenthub.stylelabs.cloud/api/public/content/1480ca22c0724a7496c9617b5f65cd6a?v=cf3753f9)
-
-4. Name the site `Company Dev`.  
-   ![Name new Site and Site Collection](https://sitecorecontenthub.stylelabs.cloud/api/public/content/41287d8cc01e4dc8b32a4aede67c98c1?v=dc1b7223)
-
-5. Select a pre-configured language, in this case, `English`.
-
-  <Alert status="info">
-   <AlertIcon />
-   At this time, you can also select an existing Site identifier, or create a new one. This is required when connecting [CDP, the Customer Data Platform](https://developers.sitecore.com/customer-data-management/cdp) of Sitecore for embedded analytics and personalization. We will skip that step for now and start the creation process of the site.
-   </Alert>
-
-6. Click `Create site`, which will scaffold the website in the background. This will take a few minutes.
-
-   Once your site is scaffolded in the background, you can access it using XM Cloud Pages and start editing the content.
-
-   ![Open Pages Editor](https://sitecorecontenthub.stylelabs.cloud/api/public/content/a178261c39d5449ba23564430b1671c8?v=66730068)
-
-7. Click on the website, which opens up a WYSIWIG editor where you can begin to edit the content, see components that you can use to edit the site, and switch between languages and your sites (top navigation bar).  
-   ![In Pages Editor](https://sitecorecontenthub.stylelabs.cloud/api/public/content/9fb983d0eeec435797a1115f4ae801df?v=2cce57d4)
-
-## Working locally
-
-Navigate to your GitHub account and download the repository that was cloned earlier by the Sitecore XM Cloud Deploy App.
-![GitHub - Clone Repository](https://sitecorecontenthub.stylelabs.cloud/api/public/content/239fa0b1ce314ca088bc830ee7a699e8?v=ba0d1b2e)
-
-### Download Repository
-
-1. In your repositories overview, find the newly created `xm-cloud-tutorial-series` repo.
-2. Download the repository to your local file system.
-3. Open the newly created folder in VS Code, or your text editor of choice.
-4. As per the README, run the init script that was delivered with your source code repository and pass the following parameters:
-   - `-LicenseXmlPath`: the path to your XM Cloud license file
-   - `-AdminPassword`: the admin password of your XM Cloud instance (“b”, in this case).
-
-The init script initializes the `.env` file with everything necessary.
-![In Command Line Tool - Run init script](https://sitecorecontenthub.stylelabs.cloud/api/public/content/b27d3da0db2746c69915db32955897d0?v=5a043dea)
-
-<Alert status="info">
-  <AlertIcon />
-    **A note on passwords:**
-    You can use any password and will of course have to use a secure password when dealing with client projects. But for now we use “b”, for tradition’s sake.
-</Alert>
-
-### Connect the App to the XM Cloud Instance
-
-As you may remember from the introduction, you need to use a GraphQL endpoint to query the content coming from XM Cloud. To connect a few things need to be configured upfront.
-
-1. Navigate to the `.env` file within your solution under src\sxastarter, and copy it.
-
-2. Name it `.env.local`. We do this so that the file is ignored by git by default, so that you do not pass valuable configuration secrets into any repositories.
-
-You can connect using the delivery endpoint of Edge or to the preview endpoint of your CM instance.  
-![XM Cloud Architecture - Connect to Preview Endpoint](https://sitecorecontenthub.stylelabs.cloud/api/public/content/e703be66170a49268beb6564c4c34df7?v=5184aace)
-
-Any app showing content to the public must connect to the Edge Delivery Endpoint that is scaled and geographically distributed to serve the right performance. Only published content will be available here. For development purposes, you will connect to the preview endpoint as you do not need to care about publishing at this point, so created content is instantly available. This will simplify the development workflow. If you want to learn more about endpoints and the edge delivery architecture, check out the docs on [Experience Edge architecture](https://doc.sitecore.com/xmc/en/developers/xm-cloud/the-architecture-of-sitecore-experience-edge-for-xm.html)
-
-Now, you need to set the API key within `.env.local`. The API key should be already available within your XM Cloud instance.
-
-3. Get the Context ID from XM Cloud by:
-
-   - Go to the XM Cloud deploy app
-   - Click on the name of the project you created e.g. `XM Cloud Tutorial Series`
-   - Copy the value in the `Context ID (Preview)` column
-
-   ![Get Context ID from XM Cloud Deploy](https://sitecorecontenthub.stylelabs.cloud/api/public/content/73c5f907769a4dc6bb03374bb9a2a229?v=7e9d2bee)
-
-4. Paste the value of the Context ID into the `SITECORE_EDGE_CONTEXT_ID` environment variable in the `.env.local` file.
-   ![Copy Context ID into .env file](https://sitecorecontenthub.stylelabs.cloud/api/public/content/e29d1bb0c6a448efb63dce32af047d49?v=2edbe4d1)
-5. Add the Site name (e.g. `Company dev`) to the `SITECORE_SITE_NAME` environment variable in the `.env.local` file.
-   ![Set Site name in .env file](https://sitecorecontenthub.stylelabs.cloud/api/public/content/8fbd4505019948f08bfba8c8be4d4043?v=79a1d301)
-6. In your terminal navigate to src/sxastarter (your app folder) and run `npm install`
-   ![In Command Line Interface - Run npm install](https://sitecorecontenthub.stylelabs.cloud/api/public/content/5971aecb976d43bf840ba260298c5da1?v=212157b9)
-7. Now run `npm run start:connected`
-   ![Start the app locally](https://sitecorecontenthub.stylelabs.cloud/api/public/content/2e06a82c1b414cb9b06e6518983f32a4?v=12ee66db)
-8. Call your app in the browser: [http://localhost:3000](http://localhost:3000)
-   ![Check Website running locally](https://sitecorecontenthub.stylelabs.cloud/api/public/content/358a02664690465289d70fe4c9280eae?v=7c0165d9)
-
-#### Verifying the connection
-
-Let’s change some content to verify you are in fact connected against the preview endpoint.
-
-1. Navigate back to your site in XM Cloud.
-   ![XM Cloud Dashboard - Open Pages Editor](https://sitecorecontenthub.stylelabs.cloud/api/public/content/4d9aebe26e7c4916bd5c2c982a2bdabd?v=1afb8abf)
-1. Click on the tile that says `Company Dev`. This will open Pages new WYSIWYG page editing experience. When opening for the first time, this might take a moment.
-1. Change the headline to whatever you like. In this case, I’ll add 'in town' to the homepage tagline.
-   <Alert status="info">
-   <AlertIcon />
-   Note that your changes are automatically saved.
-   </Alert>
-
-   ![Pages Editor - Change Headline inline](https://sitecorecontenthub.stylelabs.cloud/api/public/content/05ac5bbde7244c809d987106b9226fd8?v=6b47e626)
-
-1. Switch back to the browser tab where you are viewing the Next.js app on [localhost:3000](http://localhost:3000)
-1. Reload the page, and see the changes appear in your local app.  
-   ![Validate changes in local running app](https://sitecorecontenthub.stylelabs.cloud/api/public/content/6bf98e5e22fe4c689898fcea34a03b59?v=756f5d1a)
-
-<Alert status="success">
-   <AlertIcon />
-   **Congratulations!** You have successfully set up your dev environment with XM Cloud and created your first webpage! To learn more about XM Cloud and continue on to next steps, check out our next tutorial in this series!
->>>>>>> 0d9a0cd7
 </Alert>
 
 ### Related XM Cloud Documentation
