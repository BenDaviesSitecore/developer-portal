---
title: 'Tutorial: How to Set Up XM Cloud'
description: 'In this tutorial, we will go through the steps to learn the basics of XM Cloud and complete a sprint zero of setting up the XM Cloud projects and environments.'
openGraphImage: 'https://sitecorecontenthub.stylelabs.cloud/api/public/content/21dabc30da2c475a8549640a04885a46?v=18b721db'
menuOrder: 1
---

<Introduction title="What You are Going to Learn">
In this tutorial, we will go through the steps to learn the basics of XM Cloud and complete a sprint zero of setting up the XM Cloud projects and environments. You will learn:

- How to login to the Sitecore Cloud Portal
- How to access the XM Cloud Deploy application
- How to create a new XM Cloud project using the XM Cloud Deploy application
- How to create a new XM Cloud environment for a Project"
</Introduction>

## Overview

XM Cloud focuses on being a headless, enterprise content and website management system. You can manage XM Cloud via several UIs, and also through APIs and the [CLI](https://doc.sitecore.com/xmc/en/developers/xm-cloud/the-cli-cloud-command.html). For this tutorial, we will focus on the XM Cloud deploy UI for creating new XM Cloud projects and environments.

For more information on APIs with XM Cloud, navigate [to the documentation on the Deploy API](https://doc.sitecore.com/xmc/en/developers/xm-cloud/xm-cloud-deploy-api.html).

## Prerequisites

In order to complete the following tutorial, you will need these resources:

1. A valid organization login for the [Sitecore Cloud portal](https://portal.sitecorecloud.io)
1. Organization Admin [role](https://doc.sitecore.com/portal/en/developers/sitecore-cloud-portal/roles.html) access or higher in the Sitecore Cloud portal to access [XM Cloud Deploy tools](https://doc.sitecore.com/xmc/en/developers/xm-cloud/deploying-xm-cloud.html) to create projects and environments.
1. A GitHub source control account.

## Setup the project and environment

Now, we will setup the project and environment that we will create therein. In the first stage, we will access the cloud portal and create a new _project_. A project is connected to a source code repository, for example, GitHub.

<Image title="A GitHub repository is mapped to a project in XM Cloud" src="https://sitecorecontenthub.stylelabs.cloud/api/public/content/142a8648763a42eda1a210b1488cfda5?v=859d5477" maxW="xl" />

Each project can have multiple environments. A typical setup is to have one source code repository for one Brand or legal entity, and then have a DEV environment, QA, Staging or Pre Prod, and Production.

<Image title="XM Cloud Projects and Environments" src="https://sitecorecontenthub.stylelabs.cloud/api/public/content/9deae49bb7f5428285baf2ea374fe1ec?v=40ffa388" maxW="xl" />

We will start with a Dev Environment for now, and create the other environments later.

Let’s get started!

### Log into Sitecore Cloud Portal

1. To begin, open the Sitecore Cloud Portal (https://portal.sitecorecloud.io) and log in.
2. Access the XM Cloud project and environment management interface by clicking `XM Cloud Deploy`.  
   <Image title="Sitecore Portal - Open XM Cloud Deploy" src="https://sitecorecontenthub.stylelabs.cloud/api/public/content/21dabc30da2c475a8549640a04885a46?v=18b721db" maxW="xl" />

### Create a new Project and Authoring Environment

1. From there, create a new project with the XM Cloud Deploy App by clicking `Create project`.  
   <Image title="Project Overview - Create new Project" src="https://sitecorecontenthub.stylelabs.cloud/api/public/content/817fa236e3434742817279da7329eca6?v=d1261f63" maxW="xl" />
1. From here you provide a Project Name e.g. `XM Cloud Tutorial Series` and click the Continue button
   <Image title="Create Project and Environment Step 1 - Provide Project Name" src="https://sitecorecontenthub.stylelabs.cloud/api/public/content/57cf82679be64a498b9d43659c26e900?v=0bb6544a" maxW="xl" />
1. Choose whether you want to connect to GitHub or to Azure DevOps. A starter solution will be copied to your connected source code repository as a starting point. For the sake of this tutorial you choose GitHub and press the Continue Button  
   <Image title="Create Project and Environment Step 2 - Choose Source Code Repository" src="https://sitecorecontenthub.stylelabs.cloud/api/public/content/246d3a6f48d54765be0427179c3e9fd1?v=9240ac99" maxW="xl" />

   <Alert status="info">
   <AlertIcon />
      In the next step you can choose whether you want to start from the XM Cloud template or if you want to use your own code. The XM Cloud template is a starter kit based on Next.js, that already contains a rich set of features and sample implementations. It is best practice to start from the template.
   </Alert>

1. Choose a GitHub Account from the dropdown or click on `Connect to a new account` and follow the steps to connect to a different account. Make sure you give rights to create a new repository in your account.
<<<<<<< HEAD
   <Image title="Create Project and Environment Step 3 - Setup Repository" src="https://sitecorecontenthub.stylelabs.cloud/api/public/content/58034dfd6c90407f89659e3835d609d9?v=7fc739e7" maxW="xl" />
=======
   ![Create Project and Environment Step 3 - Setup Repository](https://sitecorecontenthub.stylelabs.cloud/api/public/content/58034dfd6c90407f89659e3835d609d9?v=7fc739e7)

   <Alert status="info">
      <AlertIcon />
      Not every GitHub account can or should be used to create a source control connection. For account requirements and recommendation on creating a project with a GitHub source control connection, see [Creating a source control connection with GitHub](https://doc.sitecore.com/xmc/en/developers/xm-cloud/manage-connections-for-source-control-and-hosting-providers.html#creating-a-source-control-connection-with-github).

   </Alert>

>>>>>>> d32e85e9
1. Provide a name for the repository e.g. `xm-cloud-tutorial-series` and click the Continue button.
1. Enter a name for the environment e.g. `DEV`  
   <Image title="Create Project and Environment Step 4 - Provide Environment details" src="https://sitecorecontenthub.stylelabs.cloud/api/public/content/c891806b1758495c8af79c44088f07e3?v=c7f37143" maxW="xl" />
1. In the **Production SaaS SLA** section you will specify if this new environment is a production environment or not. Select `No` to make this a non-production environment.
1. Select whether you want to auto deploy on push to the repository. Select “Yes”. This enables the CI/CD pipeline from your main branch. This can be adjusted later.
1. Press the Continue button.
1. On the 5th step review your selections and press the “Start deployment” button
   <Image title="Create Project and Environment Step 5 - Review your selections" src="https://sitecorecontenthub.stylelabs.cloud/api/public/content/d5cda1bf224c4f99b508fe612e527590?v=6c0f0076" maxW="xl" />

The deployment starts, and provisioning and build run in parallel.  
 <Image title="XM Cloud Deploy Logs - Deployment is running" src="https://sitecorecontenthub.stylelabs.cloud/api/public/content/72df30b6fd564d90b97ed08988d608b1?v=c2841f9b" maxW="xl" />

<Alert status="info">
  <AlertIcon />
    **A note on provisioning and build:**  
    The Provisioning sets up all the resources you need to run the XM Cloud instance, while the Build is building the software solution you have cloned to your personal repository. This will take a few minutes. Read on for more information on what is going on 'under the hood' as your project sets up.
</Alert>

## What is provisioned for XM Cloud

So, how does this work? Referencing the figure below, let’s walk through the different bits and pieces of XM Cloud.  
<Image title="XM Cloud Architecture" src="https://sitecorecontenthub.stylelabs.cloud/api/public/content/21cbe922e28b4896b1692be7c85ae6c4?v=4aad3836" maxW="full" disableModal />

1. XM Cloud contains a Content Management (CM) instance (the violet box on the right) where authors manage their content, layout, and experiences. This is then published to the _Edge_ layer.
1. [Edge](https://doc.sitecore.com/xmc/en/developers/xm-cloud/sitecore-experience-edge-for-xm.html) (yellow box) is a geographically distributed delivery layer. Edge offers a GraphQL endpoint to allow applications to query for the content coming from XM Cloud.
1. Your app connects to Edge to retrieve data and can run with whatever host you are rendering your application on, such as Vercel, Netlify, AWS, Azure, or another vendor.
1. In order to utilize the WYSIWYG editing experience, an internal rendering host, or _editing host_ (green box), is delivered with XM Cloud. This editing host is managed by Sitecore, and runs a Node server that can host any Node-based application.
1. The main way of accessing XM Cloud is through the _Sitecore Cloud Portal_ (solid outlined box, 'Sitecore Cloud'). This GUI allows you to manage and access your different Sitecore Apps and Users. For an in-depth exploration of the Sitecore Cloud Portal, navigate [here](https://doc.sitecore.com/portal/en/developers/sitecore-cloud-portal/introduction-to-the-sitecore-cloud-portal.html).
1. When developing with XM Cloud, you can use the available build and deployment services (purple box). XM Cloud has these services built-in, so that you do not have to think about building or provisioning the XM Cloud instance, it is all done for you. If you have more requirements than currently provided, you can set up your own build and deployment pipeline using the [XM Cloud CLI](https://doc.sitecore.com/xmc/en/developers/xm-cloud/walkthrough--creating-an-xm-cloud-project-using-the-sitecore-cli.html).

While not pictured in the diagram, the XM Cloud CLI allows you to manage your XM Cloud instance and deploy, instead of using the GUI. You can also serialize content items that represent developer artifacts from your XM cloud instance into your source code repository. To learn more about serialization with Sitecore, navigate [here](https://doc.sitecore.com/xmc/en/developers/xm-cloud/serialization-in-sitecore.html).

Once the provisioning and build process are finished, the deployment starts. The moment the deployment is finished, you can start using the new XM Cloud environment. Some actions run in the background to warm up the application.

<Alert status="success">
   <AlertIcon />
   **Congratulations!** You have successfully deployed your first XM Cloud project that has an environment that is set up and ready to be used. The solution code is ready and connected to a CI/CD pipeline as well. Setting up a CI/CD pipeline in some development scenarios can take days or weeks but XM Cloud tools help you complete it within minutes here.
</Alert>

### Related XM Cloud Documentation

<Row columns={2}>
   <Link title="Getting started with XM Cloud" link="https://doc.sitecore.com/xmc/en/developers/xm-cloud/getting-started-with-xm-cloud.html" />
   <Link title="Introduction to the Sitecore Cloud Portal" link="https://doc.sitecore.com/portal/en/developers/sitecore-cloud-portal/introduction-to-the-sitecore-cloud-portal.html" />
   <Link title="Sitecore Cloud Portal roles" link="https://doc.sitecore.com/portal/en/developers/sitecore-cloud-portal/roles.html" />
   <Link title="Deploying XM Cloud" link="https://doc.sitecore.com/xmc/en/developers/xm-cloud/deploying-xm-cloud.html" />
   <Link title="XM Cloud Deploy app" link="https://doc.sitecore.com/xmc/en/developers/xm-cloud/xm-cloud-deploy-app.html" />
   <Link title="Manage an XM Cloud environment" link="https://doc.sitecore.com/xmc/en/developers/xm-cloud/manage-an-environment.html" />
   <Link title="XM Cloud Deploy API" link="https://doc.sitecore.com/xmc/en/developers/xm-cloud/xm-cloud-deploy-api.html" />
   <Link title="Creating an XM Cloud Project using the Sitecore CLI" link="https://doc.sitecore.com/xmc/en/developers/xm-cloud/walkthrough--creating-an-xm-cloud-project-using-the-sitecore-cli.html" />
   <Link title="Serialization in XM Cloud" link="https://doc.sitecore.com/xmc/en/developers/xm-cloud/serialization-in-sitecore.html" />
   <Link title="Experience Edge architecture" link="https://doc.sitecore.com/xmc/en/developers/xm-cloud/the-architecture-of-sitecore-experience-edge-for-xm.html" />
   <Link title="Creating a source control connection with GitHub" link="https://doc.sitecore.com/xmc/en/developers/xm-cloud/manage-connections-for-source-control-and-hosting-providers.html#creating-a-source-control-connection-with-github" />
</Row>

### Related XM Cloud Accelerate guidance for Sitecore Partners

<Row columns={2}>
   <Link title="Project Solution Setup" link="/learn/accelerate/xm-cloud/pre-development/sprint-zero/project-solution-setup" />
</Row><|MERGE_RESOLUTION|>--- conflicted
+++ resolved
@@ -12,7 +12,7 @@
 - How to access the XM Cloud Deploy application
 - How to create a new XM Cloud project using the XM Cloud Deploy application
 - How to create a new XM Cloud environment for a Project"
-</Introduction>
+  </Introduction>
 
 ## Overview
 
@@ -63,9 +63,6 @@
    </Alert>
 
 1. Choose a GitHub Account from the dropdown or click on `Connect to a new account` and follow the steps to connect to a different account. Make sure you give rights to create a new repository in your account.
-<<<<<<< HEAD
-   <Image title="Create Project and Environment Step 3 - Setup Repository" src="https://sitecorecontenthub.stylelabs.cloud/api/public/content/58034dfd6c90407f89659e3835d609d9?v=7fc739e7" maxW="xl" />
-=======
    ![Create Project and Environment Step 3 - Setup Repository](https://sitecorecontenthub.stylelabs.cloud/api/public/content/58034dfd6c90407f89659e3835d609d9?v=7fc739e7)
 
    <Alert status="info">
@@ -74,7 +71,6 @@
 
    </Alert>
 
->>>>>>> d32e85e9
 1. Provide a name for the repository e.g. `xm-cloud-tutorial-series` and click the Continue button.
 1. Enter a name for the environment e.g. `DEV`  
    <Image title="Create Project and Environment Step 4 - Provide Environment details" src="https://sitecorecontenthub.stylelabs.cloud/api/public/content/c891806b1758495c8af79c44088f07e3?v=c7f37143" maxW="xl" />
