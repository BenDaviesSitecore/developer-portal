import { Product } from '@src/lib/assets';

export interface NavItem {
  title: string;
  subTitle?: string;
  children?: Array<NavItem>;
  external?: boolean;
  url?: string;
  pathname?: string;
  logo?: Product;
}

export const mainNavigation: NavItem[] = [
  {
    title: 'Learn',
    url: '/learn',
  },
  {
    title: 'Documentation',
    url: 'https://doc.sitecore.com',
    children: [
      {
        title: 'Experience Management',
        children: [
          {
            title: 'XM Cloud',
            url: 'https://doc.sitecore.com/xmc',
            logo: Product.XMCloud,
          },
          {
            title: 'Content Hub',
            url: 'https://doc.sitecore.com/ch',
            logo: Product.ContentHub,
          },
          {
            title: 'Search',
            url: 'https://doc.sitecore.com/search',
            logo: Product.Search,
          },
          {
            title: 'Content Hub ONE',
            url: 'https://doc.sitecore.com/ch-one',
            logo: Product.ContentHubOne,
          },
        ],
      },
      {
        title: ' ',
        children: [
          {
            title: 'CDP',
            url: 'https://doc.sitecore.com/cdp',
            logo: Product.CDP,
          },
          {
            title: 'Personalize',
            url: 'https://doc.sitecore.com/personalize',
            logo: Product.Personalize,
          },
          {
            title: 'Send',
            url: 'https://doc.sitecore.com/send',
            logo: Product.Send,
          },
          {
            title: 'Connect',
            url: 'https://doc.sitecore.com/connect',
            logo: Product.Connect,
          },
        ],
      },
      {
        title: 'Commerce',
        children: [
          {
            title: 'OrderCloud',
            url: 'https://doc.sitecore.com/ordercloud',
            logo: Product.OrderCloud,
          },
          {
            title: 'Discover',
            url: 'https://doc.sitecore.com/discover',
            logo: Product.Discover,
          },
        ],
      },

      {
        title: 'Platform DXP',
        children: [
          {
            title: 'Experience Manager',
            url: 'https://doc.sitecore.com/xp',
            logo: Product.ExperienceManager,
          },
          {
            title: 'Experience Platform',
            url: 'https://doc.sitecore.com/xp',
            logo: Product.ExperiencePlatform,
          },
          {
            title: 'Experience Commerce',
            url: 'https://doc.sitecore.com/xp',
            logo: Product.ExperienceCommerce,
          },
          {
            title: 'Managed Cloud',
            url: 'https://doc.sitecore.com/xp',
            logo: Product.ManagedCloud,
          },
        ],
      },
    ],
  },
  {
    title: 'Community',
    children: [
      {
        title: 'Community overview',
        url: '/community',
        children: [
          {
            title: 'News and Announcements',
            url: 'https://community.sitecore.com/community?id=community_forum&sys_id=af85dddf1bf17810486a4083b24bcb00',
            external: true,
          },
          {
            title: 'Forums',
            url: 'https://community.sitecore.com',
            external: true,
          },
          {
            title: 'Blog',
            url: 'https://community.sitecore.com/community?id=community_forum&sys_id=a1c2eb6b1b313c10486a4083b24bcbba',
            external: true,
          },
          {
            title: 'Events',
            url: 'https://community.sitecore.com/community?id=community_forum&sys_id=7a84272f1b313c10486a4083b24bcbd5',
            external: true,
          },
          {
            title: 'MVP Program',
            url: 'https://mvp.sitecore.com',
            external: true,
          },
        ],
      },
      {
        title: 'Newsletter',
        url: '/newsletter',
        children: [
          {
            title: 'Latest edition',
            url: '/newsletter/latest',
          },
          {
            title: 'Archive',
            url: '/newsletter',
          },
        ],
      },
    ],
  },
  {
    title: 'Downloads',
    url: '/downloads',
  },
  /*
  {
    title: 'Solution',
    pathname: '/[solution]',
    children: [
      {
        title: 'Content Management and Delivery',
        url: '/content-management',
        children: [
          {
            title: 'Sitecore XM Cloud',
            url: '/content-management/xm-cloud',
          },
          {
            title: 'Sitecore Content Hub ONE',
            url: '/content-management/content-hub-one',
          },
          {
            title: 'Sitecore Search',
            url: '/content-management/search',
          },
          {
            title: 'Sitecore Experience Manager',
            url: '/content-management/experience-manager',
          },
          {
            title: 'Experience Edge for XM',
            url: '/content-management/edge-xm',
          },
          {
            title: 'Experience Edge for Content Hub',
            url: '/content-management/edge-content-hub',
          },
          {
            title: 'Sitecore Experience Accelerator (SXA)',
            url: '/content-management/sxa',
          },
          {
            title: 'Headless Services & JSS',
            url: '/content-management/headless',
          },
        ],
      },
      {
        title: 'Customer Data Management',
        url: '/customer-data-management',
        children: [
          {
            title: 'Sitecore CDP',
            url: '/customer-data-management/cdp',
          },
          {
            title: 'Sitecore Experience Platform',
            url: '/customer-data-management/experience-platform',
          },
        ],
      },
      {
        title: 'Personalization and Testing',
        url: '/personalization-testing',
        children: [
          {
            title: 'Sitecore Personalize',
            url: '/personalization-testing/personalize',
          },
          {
            title: 'Sitecore Experience Platform',
            url: '/personalization-testing/experience-platform',
          },
        ],
      },
      {
        title: 'Marketing Automation',
        url: '/marketing-automation',
        children: [
          {
            title: 'Sitecore Send',
            url: '/marketing-automation/send',
          },
          {
            title: 'Sitecore Experience Platform',
            url: '/marketing-automation/experience-platform',
          },
        ],
      },
      {
        title: 'Commerce',
        url: '/commerce',
        children: [
          {
            title: 'Sitecore OrderCloud',
            url: '/commerce/ordercloud',
          },
          {
            title: 'Sitecore Experience Commerce',
            url: '/commerce/experience-commerce',
          },
          {
            title: 'Sitecore Discover',
            url: '/commerce/discover',
          },
        ],
      },
      {
        title: 'DAM and Content Operations',
        url: '/dam-and-content-operations',
        children: [
          {
            title: 'Sitecore Content Hub',
            url: '/dam-and-content-operations/content-hub',
          },
          {
            title: 'Sitecore DAM',
            url: '/dam-and-content-operations/dam',
          },
        ],
      },
      {
        title: 'DevOps',
        url: '/devops',
        children: [
          {
            title: 'Containers & Orchestration',
            url: '/devops/containers',
          },
          {
            title: 'Sitecore Install Framework',
            url: '/devops/sitecore-install-framework',
          },
          {
            title: 'Sitecore ARM Templates',
            url: '/devops/arm-templates',
          },
          {
            title: 'Developer Collection',
            url: '/devops/developer-collection',
          },
          {
            title: 'Managed Cloud',
            url: '/devops/managed-cloud',
          },
        ],
      },
      {
        title: 'Integrations',
        url: '/integrations',
        children: [
          {
            title: 'Sitecore Connect',
            url: '/integrations/connect',
          },
          {
            title: 'Sitecore Marketplace',
            url: 'https://www.sitecore.com/products/marketplace',
            external: true,
          },
        ],
      },
    ],
  },
  {
    title: 'Product',
    pathname: '/[solution]/[product]',
    children: [
      {
        title: 'Sitecore Content Hub',
        children: [
          {
            title: 'Content Operations',
            url: '/dam-and-content-operations/content-hub',
          },
          {
            title: 'Digital Asset Management',
            url: '/dam-and-content-operations/dam',
          },
          {
            title: 'Experience Edge for Content Hub',
            url: '/content-management/edge-content-hub',
          },
        ],
      },
      {
        title: 'Sitecore XM Cloud',
        url: '/content-management/xm-cloud',
        children: [
          {
            title: 'Developer Resources',
            url: '/content-management/xm-cloud',
          },
          {
            title: 'Experience Edge for XM',
            url: '/content-management/edge-xm',
          },
          {
            title: 'Headless Services & JSS',
            url: '/content-management/headless',
          },
          {
            title: 'Access the Portal',
            url: 'https://portal.sitecorecloud.io/',
            external: true,
          },
        ],
      },
      {
        title: 'Sitecore Content Hub ONE',
        url: '/content-management/content-hub-one',
        children: [
          {
            title: 'Developer Resources',
            url: '/content-management/content-hub-one',
          },
          {
            title: 'Access the Portal',
            url: 'https://portal.sitecorecloud.io/',
            external: true,
          },
        ],
      },
      {
        title: 'Sitecore CDP',
        url: '/customer-data-management/cdp',
        children: [
          {
            title: 'Customer Data Management',
            url: '/customer-data-management/cdp',
          },
          {
            title: 'Access the Portal',
            url: 'https://portal.sitecorecloud.io/',
            external: true,
          },
        ],
      },
      {
        title: 'Sitecore Personalize',
        url: '/personalization-testing/personalize',
        children: [
          {
            title: 'Personalization and Testing',
            url: '/personalization-testing/personalize',
          },
          {
            title: 'Access the Portal',
            url: 'https://portal.sitecorecloud.io/',
            external: true,
          },
        ],
      },
      {
        title: 'Sitecore Send',
        url: '/marketing-automation/send',
        children: [
          {
            title: 'Marketing Automation',
            url: '/marketing-automation/send',
          },
          {
            title: 'Get your free Moosend account',
            url: 'https://identity.moosend.com/register/',
            external: true,
          },
        ],
      },
      {
        title: 'Sitecore Connect',
        url: '/integrations/connect',
        children: [
          {
            title: 'Integration Platform',
            url: '/integrations/connect',
          },
          {
            title: 'Access the Portal',
            url: 'https://portal.sitecorecloud.io/',
            external: true,
          },
        ],
      },
      {
        title: 'Sitecore OrderCloud',
        url: '/commerce/ordercloud',
        children: [
          {
            title: 'Order Management, Storefronts and Marketplaces, and Merchandizing',
            url: '/commerce/ordercloud',
          },
          {
            title: 'Start on the OrderCloud Portal for free',
            url: 'https://portal.ordercloud.io',
            external: true,
          },
        ],
      },
      {
        title: 'Sitecore Discover',
        url: '/commerce/discover',
        children: [
          {
            title: 'Data driven product discovery',
            url: '/commerce/discover',
          },
        ],
      },
      {
        title: 'Sitecore Search',
        url: '/content-management/search',
        children: [
          {
            title: 'Intelligent, blazing-fast search',
            url: '/content-management/search',
          },
        ],
      },
      {
        title: 'Sitecore Experience Manager',
        children: [
          {
            title: 'Content Management',
            url: '/content-management/experience-manager',
          },
          {
            title: 'Experience Edge for XM',
            url: '/content-management/edge-xm',
          },
          {
            title: 'Headless Services & JSS',
            url: '/content-management/headless',
          },
          {
            title: 'Sitecore Experience Accelerator (SXA)',
            url: '/content-management/sxa',
          },
          {
            title: 'Developer Collection',
            url: '/devops/developer-collection',
          },
          {
            title: 'Managed Cloud',
            url: '/devops/managed-cloud',
          },
          {
            title: 'Downloads',
            url: 'https://dev.sitecore.net/Downloads/Sitecore_Experience_Platform.aspx',
            external: true,
          },
        ],
      },
      {
        title: 'Sitecore Experience Platform',
        children: [
          {
            title: 'Marketing Automation',
            url: '/marketing-automation/experience-platform',
          },
          {
            title: 'Customer Data Management',
            url: '/customer-data-management/experience-platform',
          },
          {
            title: 'Personalization and Testing',
            url: '/personalization-testing/experience-platform',
          },
          {
            title: 'Managed Cloud',
            url: '/devops/managed-cloud',
          },
          {
            title: 'Downloads',
            url: 'https://dev.sitecore.net/Downloads/Sitecore_Experience_Platform.aspx',
            external: true,
          },
        ],
      },
      {
        title: 'Sitecore Experience Commerce',
        url: '/commerce/experience-commerce',
        children: [
          {
            title: 'Order Management, Storefronts, and Merchandizing',
            url: '/commerce/experience-commerce',
          },
          {
            title: 'Managed Cloud',
            url: '/devops/managed-cloud',
          },
          {
            title: 'Downloads',
            url: 'https://dev.sitecore.net/Downloads/Sitecore_Commerce.aspx',
            external: true,
          },
        ],
      },
    ],
  },*/
  {
    title: 'Products',
    pathname: '/products',
    children: [
      {
        title: 'Experience Management',
        children: [
          {
            title: 'XM Cloud',
            url: '/products/xm-cloud',
            logo: Product.XMCloud,
          },
          {
            title: 'Content Hub',
            url: '/dam-and-content-operations/content-hub',
            logo: Product.ContentHub,
          },
          {
            title: 'Search',
            url: '/products/search',
            logo: Product.Search,
          },
          {
<<<<<<< HEAD
            title: 'Content Hub',
            url: '/products/content-hub',
            logo: Product.ContentHub,
          },
          {
=======
>>>>>>> b00d7c57
            title: 'Content Hub ONE',
            url: '/products/content-hub-one',
            logo: Product.ContentHubOne,
          },
        ],
      },
      {
        title: '',
        children: [
          {
            title: 'CDP',
            url: '/products/cdp',
            logo: Product.CDP,
          },
          {
            title: 'Personalize',
            url: '/products/personalize',
            logo: Product.Personalize,
          },
          {
            title: 'Send',
            url: '/products/send',
            logo: Product.Send,
          },
          {
            title: 'Connect',
            url: '/products/connect',
            logo: Product.Connect,
          },
        ],
      },
      {
        title: 'Commerce',
        children: [
          {
<<<<<<< HEAD
            title: 'Discover',
            url: '/products/discover',
            logo: Product.Discover,
          },
          {
=======
>>>>>>> b00d7c57
            title: 'OrderCloud',
            url: '/products/ordercloud',
            logo: Product.OrderCloud,
          },
        ],
      },

      {
        title: 'Platform DXP',
        children: [
          {
            title: 'Experience Manager',
            url: '/products/experience-platform/xm',
            logo: Product.ExperienceManager,
          },
          {
            title: 'Experience Platform',
            url: '/products/experience-platform',
            logo: Product.ExperiencePlatform,
          },
          {
            title: 'Experience Commerce',
            url: '/products/experience-commerce',
            logo: Product.ExperienceCommerce,
          },
          {
            title: 'Managed Cloud',
            url: '/products/managed-cloud',
            logo: Product.ManagedCloud,
          },
        ],
      },
    ],
  },
  {
    title: 'Changelog',
    url: '/changelog',
  },
];

/*
 *  External links shown in the top right of the header
 */
export const sitecoreQuickLinks: NavItem = {
  title: 'External Sitecore Links',
  children: [
    {
      title: 'Sitecore.com',
      url: 'https://www.sitecore.com',
    },
    {
      title: 'Sitecore Learning',
      url: 'https://learning.sitecore.com/',
    },
    {
      title: 'Sitecore Community',
      url: 'https://community.sitecore.com/',
    },
    {
      title: 'Sitecore MVP Program',
      url: 'https://mvp.sitecore.com/',
    },
    {
      title: 'Sitecore Downloads',
      url: 'https://dev.sitecore.net/',
    },
    {
      title: 'Sitecore Partner Network',
      url: 'https://partners.sitecore.com/',
    },
    {
      title: 'Symposium',
      url: 'https://symposium.sitecore.com/',
    },
    {
      title: 'Support Portal',
      url: 'https://support.sitecore.com',
    },
  ],
};<|MERGE_RESOLUTION|>--- conflicted
+++ resolved
@@ -584,14 +584,11 @@
             logo: Product.Search,
           },
           {
-<<<<<<< HEAD
             title: 'Content Hub',
             url: '/products/content-hub',
             logo: Product.ContentHub,
           },
           {
-=======
->>>>>>> b00d7c57
             title: 'Content Hub ONE',
             url: '/products/content-hub-one',
             logo: Product.ContentHubOne,
@@ -627,14 +624,11 @@
         title: 'Commerce',
         children: [
           {
-<<<<<<< HEAD
             title: 'Discover',
             url: '/products/discover',
             logo: Product.Discover,
           },
           {
-=======
->>>>>>> b00d7c57
             title: 'OrderCloud',
             url: '/products/ordercloud',
             logo: Product.OrderCloud,
