import { ChangelogEntry } from 'sc-changelog/types/changeLogEntry';
import { StackExchangeQuestion, Tweet, YouTubeVideo } from 'ui/components/integrations';
import { ForumOption, SitecoreCommunityContent, SitecoreCommunityEvent, SortOption } from 'ui/components/integrations/sitecoreCommunity';
import { ContentHeading } from './contentheading';

type PageInfoCore = {
  pageType?: string;
  description?: string;
  hasInPageNav?: boolean;
  hasSubPageNav?: boolean;
  heroImage?: string;
  openGraphImage?: string;
  id?: string;
  partials?: string[];
  partialGroups?: PagePartials[];
  title: string;
  pageTitle?: string;
  fileName: string;
  slug: string;
  menuOrder?: number;
<<<<<<< HEAD
  product?: string[];
  cdpTags?: string[];

  //TODO: Works for AI POC - But i invision this is more like XP Pattern Cards
  cdpPersonaDefinition?: {
    PagePattern: any;
    //ProfileCards: PersonaType[];
    //    AdditionalPersonaKeys: PersonaKey[];  //TODO: Add functionality to either overwrite or add additional keys for a page (if you want to fine tune the persona definition for a specific page)
  };
=======
  area: string[];
>>>>>>> d48f6458
};

// Input for 3rd party integrations are just strings
export type MarkdownMeta = PageInfoCore & {
  stackexchange?: string | string[];
  twitter?: string | string[];
  youtube?: string;
  changelogProductId?: string[];
  changelog?: string;
  promoBefore?: string[];
  promoAfter?: string[];
  sitecoreCommunityBlog?: number | boolean;
  sitecoreCommunityBlogSort?: SortOption | SortOption[];
  sitecoreCommunityEvents?: boolean;
  sitecoreCommunityNews?: boolean;
  sitecoreCommunityQuestions?: number | boolean;
  sitecoreCommunityQuestionsSort?: SortOption | SortOption[];
  sitecoreCommunityQuestionsCategory?: ForumOption | ForumOption[];
};

type SitecoreCommunityData = {
  blog?: SitecoreCommunityContent[];
  blogSort?: SortOption | SortOption[];
  events?: SitecoreCommunityEvent[];
  news?: SitecoreCommunityContent[];
  questions?: SitecoreCommunityContent[];
  questionsSort?: SortOption | SortOption[];
  questionsForums?: ForumOption | ForumOption[];
};

// Output for 3rd party integrations contain specific data structures
export type PageInfo = PageInfoCore & {
  stackexchange: StackExchangeQuestion[];
  changelogEntries: ChangelogEntry[];
  changelogProductId?: string[];
  twitter: Tweet[];
  twitterHandle?: string;
  youtube: YouTubeVideo[];
  youtubeTitle?: string;
  youtubePlaylistTitle?: string;
  sitecoreCommunity: SitecoreCommunityData;
  sitecoreCommunityBlogSort?: SortOption | SortOption[];
  sitecoreCommunityQuestionsSort?: SortOption | SortOption[];
  sitecoreCommunityQuestionsCategory?: ForumOption | ForumOption[];
  promoBefore: string[];
  promoAfter: string[];
  content?: string;
  parsedContent?: string;
  productLogo?: string;
  headings?: ContentHeading[];
};

export type SubPageNavigation = {
  title: string;
  description: string;
  heading: boolean;
  path: string;
  showRootAsSections?: boolean;
  routes: SubPageNavigationItem[];
};

export type SubPageNavigationItem = {
  title: string;
  path: string;
  ignoreLink?: boolean;
  children: SubPageNavigationItem[];
};

export type ChildPageInfo = {
  description?: string;
  id?: string;
  link: string;
  title: string;
  children?: ChildPageInfo[];
};

export type PartialData = {
  fileNames: string[];
  content: string[];
  titles: ContentHeading[];
};

export type PagePartials = {
  title: string;
  description?: string;
  partials: string[];
};

export type PagePartialGroup = {
  title: string;
  description?: string;
  partials: PartialData;
};
<|MERGE_RESOLUTION|>--- conflicted
+++ resolved
@@ -1,126 +1,123 @@
-import { ChangelogEntry } from 'sc-changelog/types/changeLogEntry';
-import { StackExchangeQuestion, Tweet, YouTubeVideo } from 'ui/components/integrations';
-import { ForumOption, SitecoreCommunityContent, SitecoreCommunityEvent, SortOption } from 'ui/components/integrations/sitecoreCommunity';
-import { ContentHeading } from './contentheading';
-
-type PageInfoCore = {
-  pageType?: string;
-  description?: string;
-  hasInPageNav?: boolean;
-  hasSubPageNav?: boolean;
-  heroImage?: string;
-  openGraphImage?: string;
-  id?: string;
-  partials?: string[];
-  partialGroups?: PagePartials[];
-  title: string;
-  pageTitle?: string;
-  fileName: string;
-  slug: string;
-  menuOrder?: number;
-<<<<<<< HEAD
-  product?: string[];
-  cdpTags?: string[];
-
-  //TODO: Works for AI POC - But i invision this is more like XP Pattern Cards
-  cdpPersonaDefinition?: {
-    PagePattern: any;
-    //ProfileCards: PersonaType[];
-    //    AdditionalPersonaKeys: PersonaKey[];  //TODO: Add functionality to either overwrite or add additional keys for a page (if you want to fine tune the persona definition for a specific page)
-  };
-=======
-  area: string[];
->>>>>>> d48f6458
-};
-
-// Input for 3rd party integrations are just strings
-export type MarkdownMeta = PageInfoCore & {
-  stackexchange?: string | string[];
-  twitter?: string | string[];
-  youtube?: string;
-  changelogProductId?: string[];
-  changelog?: string;
-  promoBefore?: string[];
-  promoAfter?: string[];
-  sitecoreCommunityBlog?: number | boolean;
-  sitecoreCommunityBlogSort?: SortOption | SortOption[];
-  sitecoreCommunityEvents?: boolean;
-  sitecoreCommunityNews?: boolean;
-  sitecoreCommunityQuestions?: number | boolean;
-  sitecoreCommunityQuestionsSort?: SortOption | SortOption[];
-  sitecoreCommunityQuestionsCategory?: ForumOption | ForumOption[];
-};
-
-type SitecoreCommunityData = {
-  blog?: SitecoreCommunityContent[];
-  blogSort?: SortOption | SortOption[];
-  events?: SitecoreCommunityEvent[];
-  news?: SitecoreCommunityContent[];
-  questions?: SitecoreCommunityContent[];
-  questionsSort?: SortOption | SortOption[];
-  questionsForums?: ForumOption | ForumOption[];
-};
-
-// Output for 3rd party integrations contain specific data structures
-export type PageInfo = PageInfoCore & {
-  stackexchange: StackExchangeQuestion[];
-  changelogEntries: ChangelogEntry[];
-  changelogProductId?: string[];
-  twitter: Tweet[];
-  twitterHandle?: string;
-  youtube: YouTubeVideo[];
-  youtubeTitle?: string;
-  youtubePlaylistTitle?: string;
-  sitecoreCommunity: SitecoreCommunityData;
-  sitecoreCommunityBlogSort?: SortOption | SortOption[];
-  sitecoreCommunityQuestionsSort?: SortOption | SortOption[];
-  sitecoreCommunityQuestionsCategory?: ForumOption | ForumOption[];
-  promoBefore: string[];
-  promoAfter: string[];
-  content?: string;
-  parsedContent?: string;
-  productLogo?: string;
-  headings?: ContentHeading[];
-};
-
-export type SubPageNavigation = {
-  title: string;
-  description: string;
-  heading: boolean;
-  path: string;
-  showRootAsSections?: boolean;
-  routes: SubPageNavigationItem[];
-};
-
-export type SubPageNavigationItem = {
-  title: string;
-  path: string;
-  ignoreLink?: boolean;
-  children: SubPageNavigationItem[];
-};
-
-export type ChildPageInfo = {
-  description?: string;
-  id?: string;
-  link: string;
-  title: string;
-  children?: ChildPageInfo[];
-};
-
-export type PartialData = {
-  fileNames: string[];
-  content: string[];
-  titles: ContentHeading[];
-};
-
-export type PagePartials = {
-  title: string;
-  description?: string;
-  partials: string[];
-};
-
-export type PagePartialGroup = {
-  title: string;
-  description?: string;
-  partials: PartialData;
-};
+import { ChangelogEntry } from 'sc-changelog/types/changeLogEntry';
+import { StackExchangeQuestion, Tweet, YouTubeVideo } from 'ui/components/integrations';
+import { ForumOption, SitecoreCommunityContent, SitecoreCommunityEvent, SortOption } from 'ui/components/integrations/sitecoreCommunity';
+import { ContentHeading } from './contentheading';
+
+type PageInfoCore = {
+  pageType?: string;
+  description?: string;
+  hasInPageNav?: boolean;
+  hasSubPageNav?: boolean;
+  heroImage?: string;
+  openGraphImage?: string;
+  id?: string;
+  partials?: string[];
+  partialGroups?: PagePartials[];
+  title: string;
+  pageTitle?: string;
+  fileName: string;
+  slug: string;
+  menuOrder?: number;
+  area: string[];
+  product?: string[];
+  cdpTags?: string[];
+
+  //TODO: Works for AI POC - But i invision this is more like XP Pattern Cards
+  cdpPersonaDefinition?: {
+    PagePattern: any;
+    //ProfileCards: PersonaType[];
+    //    AdditionalPersonaKeys: PersonaKey[];  //TODO: Add functionality to either overwrite or add additional keys for a page (if you want to fine tune the persona definition for a specific page)
+  };
+};
+
+// Input for 3rd party integrations are just strings
+export type MarkdownMeta = PageInfoCore & {
+  stackexchange?: string | string[];
+  twitter?: string | string[];
+  youtube?: string;
+  changelogProductId?: string[];
+  changelog?: string;
+  promoBefore?: string[];
+  promoAfter?: string[];
+  sitecoreCommunityBlog?: number | boolean;
+  sitecoreCommunityBlogSort?: SortOption | SortOption[];
+  sitecoreCommunityEvents?: boolean;
+  sitecoreCommunityNews?: boolean;
+  sitecoreCommunityQuestions?: number | boolean;
+  sitecoreCommunityQuestionsSort?: SortOption | SortOption[];
+  sitecoreCommunityQuestionsCategory?: ForumOption | ForumOption[];
+};
+
+type SitecoreCommunityData = {
+  blog?: SitecoreCommunityContent[];
+  blogSort?: SortOption | SortOption[];
+  events?: SitecoreCommunityEvent[];
+  news?: SitecoreCommunityContent[];
+  questions?: SitecoreCommunityContent[];
+  questionsSort?: SortOption | SortOption[];
+  questionsForums?: ForumOption | ForumOption[];
+};
+
+// Output for 3rd party integrations contain specific data structures
+export type PageInfo = PageInfoCore & {
+  stackexchange: StackExchangeQuestion[];
+  changelogEntries: ChangelogEntry[];
+  changelogProductId?: string[];
+  twitter: Tweet[];
+  twitterHandle?: string;
+  youtube: YouTubeVideo[];
+  youtubeTitle?: string;
+  youtubePlaylistTitle?: string;
+  sitecoreCommunity: SitecoreCommunityData;
+  sitecoreCommunityBlogSort?: SortOption | SortOption[];
+  sitecoreCommunityQuestionsSort?: SortOption | SortOption[];
+  sitecoreCommunityQuestionsCategory?: ForumOption | ForumOption[];
+  promoBefore: string[];
+  promoAfter: string[];
+  content?: string;
+  parsedContent?: string;
+  productLogo?: string;
+  headings?: ContentHeading[];
+};
+
+export type SubPageNavigation = {
+  title: string;
+  description: string;
+  heading: boolean;
+  path: string;
+  showRootAsSections?: boolean;
+  routes: SubPageNavigationItem[];
+};
+
+export type SubPageNavigationItem = {
+  title: string;
+  path: string;
+  ignoreLink?: boolean;
+  children: SubPageNavigationItem[];
+};
+
+export type ChildPageInfo = {
+  description?: string;
+  id?: string;
+  link: string;
+  title: string;
+  children?: ChildPageInfo[];
+};
+
+export type PartialData = {
+  fileNames: string[];
+  content: string[];
+  titles: ContentHeading[];
+};
+
+export type PagePartials = {
+  title: string;
+  description?: string;
+  partials: string[];
+};
+
+export type PagePartialGroup = {
+  title: string;
+  description?: string;
+  partials: PartialData;
+};