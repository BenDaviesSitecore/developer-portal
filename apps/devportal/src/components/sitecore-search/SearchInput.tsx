--- conflicted
+++ resolved
@@ -3,13 +3,8 @@
 import { useRouter } from 'next/router';
 import { useState } from 'react';
 import { FaSearch } from 'react-icons/fa';
-<<<<<<< HEAD
+import ProductLogo from 'ui/components/common/ProductLogo';
 import { useEngageTracker } from 'ui/components/integrations';
-
-const SearchInput = () => {
-  const tracker = useEngageTracker();
-=======
-import ProductLogo from 'ui/components/common/ProductLogo';
 import { Product } from 'ui/lib/assets';
 
 export interface SearchInputProps {
@@ -17,7 +12,7 @@
 }
 
 const SearchInput = ({ showButton }: SearchInputProps) => {
->>>>>>> d48f6458
+  const tracker = useEngageTracker();
   const router = useRouter();
   const [keywords, setKeywords] = useState(router.query['q'] ?? '');
 
@@ -73,5 +68,4 @@
   className: '',
 };
 
-
 export default SearchInput;