<<<<<<< HEAD
import { Box, Button, ButtonGroup, Collapse, Heading, Icon, Stack, Text, Tooltip, Wrap, useDisclosure } from '@chakra-ui/react';
import React from 'react';
//import { useGlobalState } from '../../lib/globalState';
import { mdiChevronDown, mdiChevronRight } from '@mdi/js';
import { default as NextLink } from 'next/link';
=======
import { ChevronDownIcon } from '@chakra-ui/icons';
import { Box, Button, ButtonGroup, Flex, Heading, Menu, MenuButton, MenuItem, MenuList, Show, Stack, Text } from '@chakra-ui/react';
import { default as Link, default as NextLink } from 'next/link';
>>>>>>> 4611f749
import { useRouter } from 'next/router';
import React from 'react';
import { SubPageNavigation, SubPageNavigationItem } from '../../lib/interfaces/page-info';

interface ChildNavigationProps {
  title?: string;
  subPageNavigation: SubPageNavigation;
}

const ChildNavigation = ({ subPageNavigation }: ChildNavigationProps) => {
<<<<<<< HEAD
  const basePath = subPageNavigation.path;

  return (
    <Box as={'aside'}>
      <Wrap layerStyle="" direction="column" maxH={`calc(100vh - 3.5rem)`} h={`calc(100vh - 3.5rem)`} top="14" overflow="auto" position={'sticky'} display="flex" flexFlow="column nowrap">
        {subPageNavigation.heading && (
          <Heading size="sm" mb={8} paddingLeft={5}>
=======
  const router = useRouter();

  return (
    <Box as="nav" position={'sticky'} top={'9rem'} w={'full'}>
      {/* Mobile */}
      <Show below="md">
        <Flex justifyContent="end" hideFrom={'md'}>
          <Menu>
            <MenuButton as={Button} variant={'text'} borderRadius={0} rightIcon={<ChevronDownIcon />} mb={4} border={'1px solid'} borderColor={'chakra-border-color'}>
              {subPageNavigation.title}
            </MenuButton>
            <MenuList>
              {subPageNavigation?.routes.map((link, i) => {
                const urlSegment = `${subPageNavigation.path}/${link.path}`;
                return (
                  <MenuItem key={i}>
                    <Link href={urlSegment} key={i}>
                      {link.title}
                    </Link>
                  </MenuItem>
                );
              })}
            </MenuList>
          </Menu>
        </Flex>
      </Show>

      {/* Desktop */}
      <Show above="md">
        {subPageNavigation.title && (
          <Heading size={'sm'} mb={{ base: 2, md: 8 }}>
>>>>>>> 4611f749
            {subPageNavigation.title}
          </Heading>
        )}

<<<<<<< HEAD
        {subPageNavigation?.routes.map((link, i) => {
          const linkUrl = appendPathToBasePath(basePath, link.path);

          return (
            <Wrap mb={4} key={i}>
              <Heading variant="section" px={2} fontWeight={'bold'}>
                {link.title}
              </Heading>
              <ButtonGroup variant="navigation" orientation="vertical" spacing="1" mx={-2} width={'full'}>
                {link.children?.length > 0 && renderChildren(link, linkUrl)}
              </ButtonGroup>
            </Wrap>
          );
        })}
      </Wrap>
=======
            return (
              <React.Fragment key={i}>
                <Button justifyContent={'space-between'} width={'full'} isActive={router.asPath == urlSegment}>
                  {link.path != null ? <Link href={urlSegment}>{link.title}</Link> : <Text>{link.title}</Text>}
                </Button>

                {/* Child items */}
                {link.children?.length > 0 && renderChildren(link, urlSegment)}
              </React.Fragment>
            );
          })}
        </ButtonGroup>
      </Show>
>>>>>>> 4611f749
    </Box>
  );
};

<<<<<<< HEAD
function renderChildren(link: SubPageNavigationItem, currentBasePath: string): React.ReactNode {
  const router = useRouter();
=======
function renderChildren(link: SubPageNavigationItem, urlSegment: string): React.ReactNode {
>>>>>>> 4611f749
  return (
    <Stack py={0}>
      {link.children?.map((child, i) => {
        const childUrl = appendPathToBasePath(currentBasePath, child.path);

        return (
          <React.Fragment key={i}>
            {!child.children ? (
<<<<<<< HEAD
              <Tooltip label={child.title} aria-label="A tooltip">
                <Button as={NextLink} href={childUrl} key={i} isActive={router.asPath == childUrl}>
                  <Text maxW={190} isTruncated px={2}>
                    {child.title}
                  </Text>
                </Button>
              </Tooltip>
            ) : (
              renderGroup(i, child, childUrl)
=======
              <Button as={NextLink} href={`${urlSegment}/${child.path}`} key={i}>
                <Text maxW={190} isTruncated>
                  {child.title}
                </Text>
              </Button>
            ) : (
              <React.Fragment key={i}>
                <Button justifyContent={'space-between'} width={'full'}>
                  {child.path ? <Link href={`${urlSegment}/${child.path}`}>{child.title}</Link> : <Text>{child.title}</Text>}
                </Button>

                {child.children?.length > 0 && renderChildren(child, urlSegment)}
              </React.Fragment>
>>>>>>> 4611f749
            )}
          </React.Fragment>
        );
      })}
    </Stack>
  );
}

function renderGroup(i: number, child: SubPageNavigationItem, basePath: string): React.ReactNode {
  const { isOpen, onToggle, onOpen } = useDisclosure();
  const router = useRouter();

  return (
    <React.Fragment key={i}>
      <Tooltip label={child.title} aria-label="A tooltip">
        <Button
          rightIcon={router.asPath.includes(basePath) ? undefined : <Icon onClick={onToggle}>{isOpen ? <path d={mdiChevronDown} /> : <path d={mdiChevronRight} />}</Icon>}
          pl={3}
          justifyContent={'space-between'}
          width={'full'}
          transition={'ease-in-out'}
        >
          {child.path ? (
            <Text as={NextLink} href={basePath} maxW={190} isTruncated px={2}>
              {child.title}
            </Text>
          ) : (
            <Text maxW={190} isTruncated px={2}>
              {child.title}
            </Text>
          )}
        </Button>
      </Tooltip>

      <Collapse in={router.asPath.includes(basePath) ? !isOpen : isOpen} animateOpacity>
        <Box pl={2}>{child.children?.length > 0 && renderChildren(child, basePath)}</Box>
      </Collapse>
    </React.Fragment>
  );
}

function appendPathToBasePath(basePath: string, path: string): string {
  if (basePath.endsWith('/')) {
    basePath += path;
  } else {
    basePath += `/${path}`;
  }
  return basePath;
}

export default ChildNavigation;
<|MERGE_RESOLUTION|>--- conflicted
+++ resolved
@@ -1,191 +1,116 @@
-<<<<<<< HEAD
-import { Box, Button, ButtonGroup, Collapse, Heading, Icon, Stack, Text, Tooltip, Wrap, useDisclosure } from '@chakra-ui/react';
-import React from 'react';
-//import { useGlobalState } from '../../lib/globalState';
-import { mdiChevronDown, mdiChevronRight } from '@mdi/js';
-import { default as NextLink } from 'next/link';
-=======
-import { ChevronDownIcon } from '@chakra-ui/icons';
-import { Box, Button, ButtonGroup, Flex, Heading, Menu, MenuButton, MenuItem, MenuList, Show, Stack, Text } from '@chakra-ui/react';
-import { default as Link, default as NextLink } from 'next/link';
->>>>>>> 4611f749
-import { useRouter } from 'next/router';
-import React from 'react';
-import { SubPageNavigation, SubPageNavigationItem } from '../../lib/interfaces/page-info';
-
-interface ChildNavigationProps {
-  title?: string;
-  subPageNavigation: SubPageNavigation;
-}
-
-const ChildNavigation = ({ subPageNavigation }: ChildNavigationProps) => {
-<<<<<<< HEAD
-  const basePath = subPageNavigation.path;
-
-  return (
-    <Box as={'aside'}>
-      <Wrap layerStyle="" direction="column" maxH={`calc(100vh - 3.5rem)`} h={`calc(100vh - 3.5rem)`} top="14" overflow="auto" position={'sticky'} display="flex" flexFlow="column nowrap">
-        {subPageNavigation.heading && (
-          <Heading size="sm" mb={8} paddingLeft={5}>
-=======
-  const router = useRouter();
-
-  return (
-    <Box as="nav" position={'sticky'} top={'9rem'} w={'full'}>
-      {/* Mobile */}
-      <Show below="md">
-        <Flex justifyContent="end" hideFrom={'md'}>
-          <Menu>
-            <MenuButton as={Button} variant={'text'} borderRadius={0} rightIcon={<ChevronDownIcon />} mb={4} border={'1px solid'} borderColor={'chakra-border-color'}>
-              {subPageNavigation.title}
-            </MenuButton>
-            <MenuList>
-              {subPageNavigation?.routes.map((link, i) => {
-                const urlSegment = `${subPageNavigation.path}/${link.path}`;
-                return (
-                  <MenuItem key={i}>
-                    <Link href={urlSegment} key={i}>
-                      {link.title}
-                    </Link>
-                  </MenuItem>
-                );
-              })}
-            </MenuList>
-          </Menu>
-        </Flex>
-      </Show>
-
-      {/* Desktop */}
-      <Show above="md">
-        {subPageNavigation.title && (
-          <Heading size={'sm'} mb={{ base: 2, md: 8 }}>
->>>>>>> 4611f749
-            {subPageNavigation.title}
-          </Heading>
-        )}
-
-<<<<<<< HEAD
-        {subPageNavigation?.routes.map((link, i) => {
-          const linkUrl = appendPathToBasePath(basePath, link.path);
-
-          return (
-            <Wrap mb={4} key={i}>
-              <Heading variant="section" px={2} fontWeight={'bold'}>
-                {link.title}
-              </Heading>
-              <ButtonGroup variant="navigation" orientation="vertical" spacing="1" mx={-2} width={'full'}>
-                {link.children?.length > 0 && renderChildren(link, linkUrl)}
-              </ButtonGroup>
-            </Wrap>
-          );
-        })}
-      </Wrap>
-=======
-            return (
-              <React.Fragment key={i}>
-                <Button justifyContent={'space-between'} width={'full'} isActive={router.asPath == urlSegment}>
-                  {link.path != null ? <Link href={urlSegment}>{link.title}</Link> : <Text>{link.title}</Text>}
-                </Button>
-
-                {/* Child items */}
-                {link.children?.length > 0 && renderChildren(link, urlSegment)}
-              </React.Fragment>
-            );
-          })}
-        </ButtonGroup>
-      </Show>
->>>>>>> 4611f749
-    </Box>
-  );
-};
-
-<<<<<<< HEAD
-function renderChildren(link: SubPageNavigationItem, currentBasePath: string): React.ReactNode {
-  const router = useRouter();
-=======
-function renderChildren(link: SubPageNavigationItem, urlSegment: string): React.ReactNode {
->>>>>>> 4611f749
-  return (
-    <Stack py={0}>
-      {link.children?.map((child, i) => {
-        const childUrl = appendPathToBasePath(currentBasePath, child.path);
-
-        return (
-          <React.Fragment key={i}>
-            {!child.children ? (
-<<<<<<< HEAD
-              <Tooltip label={child.title} aria-label="A tooltip">
-                <Button as={NextLink} href={childUrl} key={i} isActive={router.asPath == childUrl}>
-                  <Text maxW={190} isTruncated px={2}>
-                    {child.title}
-                  </Text>
-                </Button>
-              </Tooltip>
-            ) : (
-              renderGroup(i, child, childUrl)
-=======
-              <Button as={NextLink} href={`${urlSegment}/${child.path}`} key={i}>
-                <Text maxW={190} isTruncated>
-                  {child.title}
-                </Text>
-              </Button>
-            ) : (
-              <React.Fragment key={i}>
-                <Button justifyContent={'space-between'} width={'full'}>
-                  {child.path ? <Link href={`${urlSegment}/${child.path}`}>{child.title}</Link> : <Text>{child.title}</Text>}
-                </Button>
-
-                {child.children?.length > 0 && renderChildren(child, urlSegment)}
-              </React.Fragment>
->>>>>>> 4611f749
-            )}
-          </React.Fragment>
-        );
-      })}
-    </Stack>
-  );
-}
-
-function renderGroup(i: number, child: SubPageNavigationItem, basePath: string): React.ReactNode {
-  const { isOpen, onToggle, onOpen } = useDisclosure();
-  const router = useRouter();
-
-  return (
-    <React.Fragment key={i}>
-      <Tooltip label={child.title} aria-label="A tooltip">
-        <Button
-          rightIcon={router.asPath.includes(basePath) ? undefined : <Icon onClick={onToggle}>{isOpen ? <path d={mdiChevronDown} /> : <path d={mdiChevronRight} />}</Icon>}
-          pl={3}
-          justifyContent={'space-between'}
-          width={'full'}
-          transition={'ease-in-out'}
-        >
-          {child.path ? (
-            <Text as={NextLink} href={basePath} maxW={190} isTruncated px={2}>
-              {child.title}
-            </Text>
-          ) : (
-            <Text maxW={190} isTruncated px={2}>
-              {child.title}
-            </Text>
-          )}
-        </Button>
-      </Tooltip>
-
-      <Collapse in={router.asPath.includes(basePath) ? !isOpen : isOpen} animateOpacity>
-        <Box pl={2}>{child.children?.length > 0 && renderChildren(child, basePath)}</Box>
-      </Collapse>
-    </React.Fragment>
-  );
-}
-
-function appendPathToBasePath(basePath: string, path: string): string {
-  if (basePath.endsWith('/')) {
-    basePath += path;
-  } else {
-    basePath += `/${path}`;
-  }
-  return basePath;
-}
-
-export default ChildNavigation;
+import { Box, Button, ButtonGroup, Collapse, Heading, Icon, Stack, Text, Tooltip, Wrap, useDisclosure } from '@chakra-ui/react';
+import { mdiChevronDown, mdiChevronRight } from '@mdi/js';
+import { default as NextLink } from 'next/link';
+import { useRouter } from 'next/router';
+import React from 'react';
+import { SubPageNavigation, SubPageNavigationItem } from '../../lib/interfaces/page-info';
+
+interface ChildNavigationProps {
+  title?: string;
+  subPageNavigation: SubPageNavigation;
+}
+
+const ChildNavigation = ({ subPageNavigation }: ChildNavigationProps) => {
+  const basePath = subPageNavigation.path;
+
+  return (
+    <Box as={'aside'}>
+      <Wrap layerStyle="" direction="column" maxH={`calc(100vh - 3.5rem)`} h={`calc(100vh - 3.5rem)`} top="14" overflow="auto" position={'sticky'} display="flex" flexFlow="column nowrap">
+        {subPageNavigation.heading && (
+          <Heading size="sm" mb={8} paddingLeft={5}>
+            {subPageNavigation.title}
+          </Heading>
+        )}
+
+        {subPageNavigation?.routes.map((link, i) => {
+          const linkUrl = appendPathToBasePath(basePath, link.path);
+
+          return (
+            <Wrap mb={4} key={i}>
+              <Heading variant="section" px={2} fontWeight={'bold'}>
+                {link.title}
+              </Heading>
+              <ButtonGroup variant="navigation" orientation="vertical" spacing="1" mx={-2} width={'full'}>
+                {link.children?.length > 0 && renderChildren(link, linkUrl)}
+              </ButtonGroup>
+            </Wrap>
+          );
+        })}
+      </Wrap>
+    </Box>
+  );
+};
+
+function renderChildren(link: SubPageNavigationItem, currentBasePath: string): React.ReactNode {
+  const router = useRouter();
+  return (
+    <Stack py={0}>
+      {link.children?.map((child, i) => {
+        const childUrl = appendPathToBasePath(currentBasePath, child.path);
+
+        return (
+          <React.Fragment key={i}>
+            {!child.children ? (
+              <Button as={NextLink} href={childUrl} key={i} isActive={router.asPath == childUrl}>
+                <Text maxW={190} isTruncated px={2}>
+                  {child.title}
+                </Text>
+              </Button>
+            ) : (
+              renderGroup(i, child, childUrl)
+            )}
+          </React.Fragment>
+        );
+      })}
+    </Stack>
+  );
+}
+
+function renderGroup(i: number, child: SubPageNavigationItem, basePath: string): React.ReactNode {
+  const { isOpen, onToggle, onOpen } = useDisclosure();
+  const router = useRouter();
+
+  return (
+    <React.Fragment key={i}>
+      <Tooltip label="Click to icon to toggle subitems" aria-label="A tooltip">
+        <Button
+          isActive={router.asPath == basePath}
+          rightIcon={
+            router.asPath.includes(basePath) ? (
+              <Icon onClick={onToggle}>{isOpen ? <path d={mdiChevronRight} /> : <path d={mdiChevronDown} />}</Icon>
+            ) : (
+              <Icon onClick={onToggle}>{isOpen ? <path d={mdiChevronDown} /> : <path d={mdiChevronRight} />}</Icon>
+            )
+          }
+          pl={3}
+          justifyContent={'space-between'}
+          width={'full'}
+          transition={'ease-in-out'}
+        >
+          {child.path ? (
+            <Text as={NextLink} href={basePath} px={2}>
+              {child.title}
+            </Text>
+          ) : (
+            <Text px={2}>{child.title}</Text>
+          )}
+        </Button>
+      </Tooltip>
+
+      <Collapse in={router.asPath.includes(basePath) ? !isOpen : isOpen} animateOpacity>
+        <Box pl={2}>{child.children?.length > 0 && renderChildren(child, basePath)}</Box>
+      </Collapse>
+    </React.Fragment>
+  );
+}
+
+function appendPathToBasePath(basePath: string, path: string): string {
+  if (basePath.endsWith('/')) {
+    basePath += path;
+  } else {
+    basePath += `/${path}`;
+  }
+  return basePath;
+}
+
+export default ChildNavigation;