/* eslint-disable turbo/no-undeclared-env-vars */
import { usePreview } from '@/src/context/PreviewContext';
import { getStatusBadgeColor } from '@/src/lib/changelog/changelog';
import { BoxProps, Button, HStack, Hide, Icon, Link, Popover, PopoverAnchor, PopoverArrow, PopoverContent, PopoverTrigger, Stack, Tag, Text, Tooltip, chakra, useColorModeValue } from '@chakra-ui/react';
import { mdiClockOutline, mdiSquareEditOutline } from '@mdi/js';
import { ChangelogEntry } from '@scdp/changelog/types';
import { getSlug } from '@scdp/changelog/utils';
import Image from 'next/image';
import { ProductIcon } from './ProductIcon';

type ChangelogItemMetaProps = BoxProps & {
  loading?: boolean;
  item: ChangelogEntry;
};

const CustomImage = chakra(Image, {
  shouldForwardProp: (prop) => ['height', 'width', 'quality', 'src', 'alt'].includes(prop),
});

export const ChangelogItemMeta = ({ item, ...rest }: ChangelogItemMetaProps) => {
  const { isPreview } = usePreview();

  const organizationId = process.env.NEXT_PUBLIC_SITECORE_CHONE_ORGANIZATION as string;
  const tenantId = process.env.NEXT_PUBLIC_SITECORE_CHONE_TENANT as string;

  const colorScheme = (changeType: string) => {
    if (changeType?.toLowerCase() == 'improvement') return 'primary';
    if (changeType?.toLowerCase() == 'new feature') return 'success';
    if (changeType?.toLowerCase() == 'resolved') return 'orange';

    return 'default';
  };

  const MetaInfo = (
    <HStack {...rest} gap={4}>
      {item.products != null && item.products?.length > 1 ? (
        <HStack spacing={0}>
          <Popover placement="bottom-start" trigger="click">
            <PopoverAnchor>
              {item.products != null && (
                <Link href={`/changelog/${getSlug(item.products[0].productName)}`} className="">
                  <ProductIcon product={item.products[0]} />
                </Link>
              )}
            </PopoverAnchor>
            <PopoverTrigger>
              <Button variant="unstyled" size={'sm'} hideBelow={'sm'} ml={2}>
                + {item.products.length - 1} <Hide below="md">{item.products.length == 1 ? 'other' : 'others'}</Hide>
              </Button>
            </PopoverTrigger>
            <PopoverContent p={2} maxW={'3xs'}>
              <PopoverArrow />
              <Stack>
                {item.products &&
                  item.products.slice(1).map((product, key) => (
                    <HStack key={key}>
                      <CustomImage boxSize={3} src={useColorModeValue(product.lightIcon, product.darkIcon)} alt={product.productName ? product.productName : 'Product icon'} width={15} height={15} priority={true} maxWidth={'auto'} />
                      <Link href={`/changelog/${getSlug(product.productName)}`} className="" key={key}>
                        <Text color={useColorModeValue('black', 'white')}>{product.productName}</Text>
                      </Link>
                    </HStack>
                  ))}
              </Stack>
            </PopoverContent>
          </Popover>
        </HStack>
      ) : (
        item.products != null && (
          <Link href={`/changelog/${getSlug(item.products[0].productName)}`} className="">
            <ProductIcon product={item.products[0]} />
          </Link>
        )
      )}

      <time dateTime="2022-10-21T15:48:00.000Z">{item.releaseDate}</time>

      {item.changeType.length > 0 &&
        item.changeType.map((changeTypeItem, key) => (
          <Tag colorScheme={colorScheme(changeTypeItem.name)} size="sm" key={key}>
            {changeTypeItem.name}
          </Tag>
        ))}
<<<<<<< HEAD
      {item.breakingChange && <Badge colorScheme="danger">Breaking change</Badge>}

      {/* {item.status && (
=======
      {item.breakingChange && (
        <Tag size="sm" colorScheme="warning">
          Breaking change
        </Tag>
      )}
      {item.scheduled && (
        <Tooltip label="This functionality has not been released yet" aria-label="Scheduled">
          <Icon color="neutral" boxSize={5}>
            <path d={mdiClockOutline} />
          </Icon>
        </Tooltip>
      )}
      {!item.scheduled && item.status && item.status.identifier == 'in-progress' && (
>>>>>>> b5807b78
        <Tooltip label={item.status.description} aria-label={item.status.description}>
          <Tag size="sm" colorScheme={getStatusBadgeColor(item.status.identifier)} variant="outline">
            {item.status.name}
          </Tag>
        </Tooltip>
      )} */}
    </HStack>
  );

  if (!isPreview) return MetaInfo;

  return (
    <HStack justifyContent={'space-between'}>
      {MetaInfo}
      {isPreview && (
        <Tooltip label="Edit in Sitecore Content Hub ONE" aria-label="Edit in Sitecore Content Hub">
          <Button
            variant={'ghost'}
            size="sm"
            leftIcon={
              <Icon>
                <path d={mdiSquareEditOutline} />
              </Icon>
            }
          >
            <Link href={`https://content.sitecorecloud.io/content/${item.id}?organization=${organizationId}&tenantName=${tenantId}`} target="_blank">
              Edit
            </Link>
          </Button>
        </Tooltip>
      )}
    </HStack>
  );
};<|MERGE_RESOLUTION|>--- conflicted
+++ resolved
@@ -80,11 +80,6 @@
             {changeTypeItem.name}
           </Tag>
         ))}
-<<<<<<< HEAD
-      {item.breakingChange && <Badge colorScheme="danger">Breaking change</Badge>}
-
-      {/* {item.status && (
-=======
       {item.breakingChange && (
         <Tag size="sm" colorScheme="warning">
           Breaking change
@@ -98,13 +93,12 @@
         </Tooltip>
       )}
       {!item.scheduled && item.status && item.status.identifier == 'in-progress' && (
->>>>>>> b5807b78
         <Tooltip label={item.status.description} aria-label={item.status.description}>
           <Tag size="sm" colorScheme={getStatusBadgeColor(item.status.identifier)} variant="outline">
             {item.status.name}
           </Tag>
         </Tooltip>
-      )} */}
+      )}
     </HStack>
   );
 
