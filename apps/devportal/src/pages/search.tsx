import Container from '@/../../packages/ui/components/common/Container';
import { getPageInfo } from '@/src/common/page-info';
<<<<<<< HEAD
import SearchResults from '@/src/components/integrations/sitecore-search/SearchResults';
import { PageInfo } from '@/src/interfaces/page-info';
import { NextPage } from 'next';
import { useRouter } from 'next/router';
=======
// Lib
import { coveoEngine, fileTypeFacet, languageFacet, productFacet, sourceFacet, urlManager, versionFacet, yearFacet } from '@/src/common/coveo-engine';
// Components
import FacetBreadcrumbs from '@/src/components/integrations/search/facetBreadcrumbs';
import SearchFacet, { FacetValueSort } from '@/src/components/integrations/search/SearchFacet';
import SearchPagination from '@/src/components/integrations/search/SearchPagination';
import SearchResultList from '@/src/components/integrations/search/SearchResultList';
import Container from 'ui/components/common/Container';
>>>>>>> 9db65954
import VerticalGroup from 'ui/components/common/VerticalGroup';
import Layout from 'ui/layouts/Layout';

interface SearchPageProps {
  pageInfo: PageInfo;
}

<<<<<<< HEAD
export const getServerSideProps = async () => {
  const pageInfo = await getPageInfo('search');
=======
export async function getStaticProps(context: any) {
  const pageInfo = await getPageInfo('search', context.preview ? context.preview : null);
>>>>>>> 9db65954

  return {
    props: {
      pageInfo,
    },
  };
<<<<<<< HEAD
};
=======
}
const windowExists = () => typeof window !== 'undefined';

if (windowExists()) {
  urlManager.synchronize(window.location.hash.slice(1));
}
>>>>>>> 9db65954

const Search: NextPage<SearchPageProps> = ({ pageInfo }) => {
  const router = useRouter();
  const query = router?.query['q'] ?? '';
  const currentPage = router?.query['p'] ?? '1';

  return (
    <Layout title={pageInfo.title} description={pageInfo.description} openGraphImage={pageInfo.openGraphImage}>
<<<<<<< HEAD
=======
      <Hero title={pageInfo.title} description={pageInfo.description} image={pageInfo.heroImage} productLogo={pageInfo.productLogo} />

>>>>>>> 9db65954
      <VerticalGroup>
        <Container>
          <SearchResults rfkId="rfkid_7" initialKeyphrase={query} currentPage={currentPage} />
        </Container>
      </VerticalGroup>
    </Layout>
  );
};

export default Search;<|MERGE_RESOLUTION|>--- conflicted
+++ resolved
@@ -1,50 +1,26 @@
 import Container from '@/../../packages/ui/components/common/Container';
 import { getPageInfo } from '@/src/common/page-info';
-<<<<<<< HEAD
 import SearchResults from '@/src/components/integrations/sitecore-search/SearchResults';
 import { PageInfo } from '@/src/interfaces/page-info';
 import { NextPage } from 'next';
 import { useRouter } from 'next/router';
-=======
-// Lib
-import { coveoEngine, fileTypeFacet, languageFacet, productFacet, sourceFacet, urlManager, versionFacet, yearFacet } from '@/src/common/coveo-engine';
-// Components
-import FacetBreadcrumbs from '@/src/components/integrations/search/facetBreadcrumbs';
-import SearchFacet, { FacetValueSort } from '@/src/components/integrations/search/SearchFacet';
-import SearchPagination from '@/src/components/integrations/search/SearchPagination';
-import SearchResultList from '@/src/components/integrations/search/SearchResultList';
-import Container from 'ui/components/common/Container';
->>>>>>> 9db65954
 import VerticalGroup from 'ui/components/common/VerticalGroup';
+import Hero from 'ui/components/heros/Hero';
 import Layout from 'ui/layouts/Layout';
 
 interface SearchPageProps {
   pageInfo: PageInfo;
 }
 
-<<<<<<< HEAD
-export const getServerSideProps = async () => {
-  const pageInfo = await getPageInfo('search');
-=======
 export async function getStaticProps(context: any) {
   const pageInfo = await getPageInfo('search', context.preview ? context.preview : null);
->>>>>>> 9db65954
 
   return {
     props: {
       pageInfo,
     },
   };
-<<<<<<< HEAD
-};
-=======
 }
-const windowExists = () => typeof window !== 'undefined';
-
-if (windowExists()) {
-  urlManager.synchronize(window.location.hash.slice(1));
-}
->>>>>>> 9db65954
 
 const Search: NextPage<SearchPageProps> = ({ pageInfo }) => {
   const router = useRouter();
@@ -53,11 +29,8 @@
 
   return (
     <Layout title={pageInfo.title} description={pageInfo.description} openGraphImage={pageInfo.openGraphImage}>
-<<<<<<< HEAD
-=======
       <Hero title={pageInfo.title} description={pageInfo.description} image={pageInfo.heroImage} productLogo={pageInfo.productLogo} />
 
->>>>>>> 9db65954
       <VerticalGroup>
         <Container>
           <SearchResults rfkId="rfkid_7" initialKeyphrase={query} currentPage={currentPage} />
