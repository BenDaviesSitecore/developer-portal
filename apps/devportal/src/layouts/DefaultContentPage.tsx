import { ContentHeading } from '@lib/interfaces/contentheading';
import { ChildPageInfo, PageInfo, PagePartialGroup, PartialData } from '@lib/interfaces/page-info';
import SocialFeeds from '@src/components/common/SocialFeeds';
<<<<<<< HEAD
import { TrackPageView } from '@src/components/engagetracker/TrackPageView';
import { RenderContent, RenderPartialGroups, RenderPartials } from '@src/components/markdown/MarkdownContent';
=======
import { MarkDownContent } from '@src/components/markdown/MarkdownContent';
>>>>>>> d48f6458
import InPageNav from '@src/components/navigation/InPageNav';
import Layout from '@src/layouts/Layout';
import Hero from 'ui/components/common/Hero';
import { ContentSection } from 'ui/components/helpers';
import LatestChangelogEntries from 'ui/components/integrations/changelog/LatestChangelogEntries';
import { PromoCardProps } from 'ui/components/promos';
import PromoList from 'ui/components/promos/promoCard/PromoList';
import { ThreeColumnLayout } from './ThreeColumnLayout';

type DefaultContentPageProps = {
  pageInfo: PageInfo;
  partials?: PartialData;
  partialGroups?: PagePartialGroup[];
  hasGrid?: boolean;
  promoAfter?: PromoCardProps[];
  promoBefore?: PromoCardProps[];
  childPageInfo?: ChildPageInfo[];
  customNav?: React.ReactNode;
  customNavPager?: React.ReactNode;
};

const DefaultContentPage = ({ pageInfo, partials, partialGroups, promoAfter, promoBefore, customNav, customNavPager }: DefaultContentPageProps) => {
  if (!pageInfo) return <>No pageInfo found</>;

  // Check for headings in the content
  const sectionTitles: ContentHeading[] = [];
  if (pageInfo.headings) sectionTitles.push(...pageInfo.headings);

  if (partials) sectionTitles.push(...partials.titles);
  const Nav = customNav ? customNav : sectionTitles != null ? <InPageNav titles={sectionTitles} /> : null;

  return (
    <TrackPageView pageInfo={pageInfo}>
      <Layout title={pageInfo.title} description={pageInfo.description} openGraphImage={pageInfo.openGraphImage}>
        <Hero title={pageInfo.title} description={pageInfo.description} image={pageInfo.heroImage} productLogo={pageInfo.productLogo} />

<<<<<<< HEAD
        <ContentSection bg={pageInfo.hasInPageNav ? 'gray.90' : 'neutral-subtle-bg'}>
          <CenteredContent paddingTop={10}>
            {promoBefore && promoBefore.map((promo, i) => <PromoCard {...promo} key={i} isImageLeft={i % 2 === 0} />)}

            {/* Page structure */}

            <Flex direction={{ base: 'column', md: 'row' }} justifyContent={{ base: 'revert', md: 'normal' }}>
              {pageInfo.hasSubPageNav && <Container maxW={{ base: 'full', md: 100 }}>{Nav}</Container>}
              <Container maxW={'full'}>
                {/* <Hide above="md">{pageInfo.hasInPageNav && !pageInfo.hasSubPageNav && <>{Nav}</>}</Hide> */}
                <RenderContent content={pageInfo.parsedContent} />

                <RenderPartialGroups partialGroups={partialGroups} />

                <RenderPartials partials={partials} />

                {customNavPager}
              </Container>
              <Hide below="md">
                {pageInfo.hasInPageNav && sectionTitles.length > 0 && (
                  <Container maxW={{ base: 'full', md: 180 }} pl={4}>
                    <InPageNav titles={sectionTitles} />
                  </Container>
                )}
              </Hide>
            </Flex>

            {/* End Page structure */}

            <LatestChangelogEntries entries={pageInfo.changelogEntries} title={`Latest product updates`} linkText="Full changelog" columns={2} />

            {promoAfter && promoAfter.map((promo, i) => <PromoCard {...promo} key={i} isImageLeft={i % 2 === 0} />)}

            <SocialFeeds pageInfo={pageInfo} />
          </CenteredContent>
        </ContentSection>
      </Layout>
    </TrackPageView>
=======
      <ContentSection bg={pageInfo.hasInPageNav ? 'gray.90' : 'neutral-bg'}>
        {/* <CenteredContent paddingTop={10}> */}
        <PromoList data={promoBefore} />
        {/* Page structure */}

        <ThreeColumnLayout sidebar={pageInfo.hasSubPageNav && Nav} inPageNav={sectionTitles.length > 0 && <InPageNav titles={sectionTitles} />} inPageLinks={sectionTitles}>
          <MarkDownContent content={pageInfo.parsedContent} partialGroups={partialGroups} partials={partials} />

          <LatestChangelogEntries entries={pageInfo.changelogEntries} title={`Latest product updates`} linkText="Full changelog" columns={2} />
          <PromoList data={promoAfter} />
          <SocialFeeds pageInfo={pageInfo} />
        </ThreeColumnLayout>
        {customNavPager}
        {/* End Page structure */}
        {/* </CenteredContent> */}
      </ContentSection>
    </Layout>
>>>>>>> d48f6458
  );
};

export default DefaultContentPage;<|MERGE_RESOLUTION|>--- conflicted
+++ resolved
@@ -1,12 +1,7 @@
 import { ContentHeading } from '@lib/interfaces/contentheading';
 import { ChildPageInfo, PageInfo, PagePartialGroup, PartialData } from '@lib/interfaces/page-info';
 import SocialFeeds from '@src/components/common/SocialFeeds';
-<<<<<<< HEAD
-import { TrackPageView } from '@src/components/engagetracker/TrackPageView';
-import { RenderContent, RenderPartialGroups, RenderPartials } from '@src/components/markdown/MarkdownContent';
-=======
 import { MarkDownContent } from '@src/components/markdown/MarkdownContent';
->>>>>>> d48f6458
 import InPageNav from '@src/components/navigation/InPageNav';
 import Layout from '@src/layouts/Layout';
 import Hero from 'ui/components/common/Hero';
@@ -43,46 +38,6 @@
       <Layout title={pageInfo.title} description={pageInfo.description} openGraphImage={pageInfo.openGraphImage}>
         <Hero title={pageInfo.title} description={pageInfo.description} image={pageInfo.heroImage} productLogo={pageInfo.productLogo} />
 
-<<<<<<< HEAD
-        <ContentSection bg={pageInfo.hasInPageNav ? 'gray.90' : 'neutral-subtle-bg'}>
-          <CenteredContent paddingTop={10}>
-            {promoBefore && promoBefore.map((promo, i) => <PromoCard {...promo} key={i} isImageLeft={i % 2 === 0} />)}
-
-            {/* Page structure */}
-
-            <Flex direction={{ base: 'column', md: 'row' }} justifyContent={{ base: 'revert', md: 'normal' }}>
-              {pageInfo.hasSubPageNav && <Container maxW={{ base: 'full', md: 100 }}>{Nav}</Container>}
-              <Container maxW={'full'}>
-                {/* <Hide above="md">{pageInfo.hasInPageNav && !pageInfo.hasSubPageNav && <>{Nav}</>}</Hide> */}
-                <RenderContent content={pageInfo.parsedContent} />
-
-                <RenderPartialGroups partialGroups={partialGroups} />
-
-                <RenderPartials partials={partials} />
-
-                {customNavPager}
-              </Container>
-              <Hide below="md">
-                {pageInfo.hasInPageNav && sectionTitles.length > 0 && (
-                  <Container maxW={{ base: 'full', md: 180 }} pl={4}>
-                    <InPageNav titles={sectionTitles} />
-                  </Container>
-                )}
-              </Hide>
-            </Flex>
-
-            {/* End Page structure */}
-
-            <LatestChangelogEntries entries={pageInfo.changelogEntries} title={`Latest product updates`} linkText="Full changelog" columns={2} />
-
-            {promoAfter && promoAfter.map((promo, i) => <PromoCard {...promo} key={i} isImageLeft={i % 2 === 0} />)}
-
-            <SocialFeeds pageInfo={pageInfo} />
-          </CenteredContent>
-        </ContentSection>
-      </Layout>
-    </TrackPageView>
-=======
       <ContentSection bg={pageInfo.hasInPageNav ? 'gray.90' : 'neutral-bg'}>
         {/* <CenteredContent paddingTop={10}> */}
         <PromoList data={promoBefore} />
@@ -100,7 +55,6 @@
         {/* </CenteredContent> */}
       </ContentSection>
     </Layout>
->>>>>>> d48f6458
   );
 };
 
