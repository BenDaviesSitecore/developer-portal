import { TrackPageView } from '@/src/components/engagetracker/TrackPageView';
import { ContentHeading } from '@lib/interfaces/contentheading';
import { ChildPageInfo, PageInfo, PagePartialGroup, PartialData } from '@lib/interfaces/page-info';
import SocialFeeds from '@src/components/common/SocialFeeds';
import { MarkDownContent } from '@src/components/markdown/MarkdownContent';
import InPageNav from '@src/components/navigation/InPageNav';
import Layout from '@src/layouts/Layout';
import Hero from 'ui/components/common/Hero';
import { ContentSection } from 'ui/components/helpers';
import LatestChangelogEntries from 'ui/components/integrations/changelog/LatestChangelogEntries';
import { PromoCardProps } from 'ui/components/promos';
import PromoList from 'ui/components/promos/promoCard/PromoList';
import { ThreeColumnLayout } from './ThreeColumnLayout';

type DefaultContentPageProps = {
  pageInfo: PageInfo;
  partials?: PartialData;
  partialGroups?: PagePartialGroup[];
  hasGrid?: boolean;
  promoAfter?: PromoCardProps[];
  promoBefore?: PromoCardProps[];
  childPageInfo?: ChildPageInfo[];
  customNav?: React.ReactNode;
  customNavPager?: React.ReactNode;
};

const DefaultContentPage = ({ pageInfo, partials, partialGroups, promoAfter, promoBefore, customNav, customNavPager }: DefaultContentPageProps) => {
  if (!pageInfo) return <>No pageInfo found</>;

  // Check for headings in the content
  const sectionTitles: ContentHeading[] = [];
  if (pageInfo.headings) sectionTitles.push(...pageInfo.headings);

  if (partials) sectionTitles.push(...partials.titles);
  const Nav = customNav ? customNav : sectionTitles != null ? <InPageNav titles={sectionTitles} /> : null;

  return (
<<<<<<< HEAD
    <TrackPageView pageInfo={pageInfo}>
      <Layout title={pageInfo.title} description={pageInfo.description} openGraphImage={pageInfo.openGraphImage}>
        <Hero title={pageInfo.title} description={pageInfo.description} image={pageInfo.heroImage} productLogo={pageInfo.productLogo} />

        <ContentSection bg={pageInfo.hasInPageNav ? 'gray.90' : 'neutral-bg'}>
          {/* <CenteredContent paddingTop={10}> */}
          <PromoList data={promoBefore} />
          {/* Page structure */}

          <ThreeColumnLayout sidebar={pageInfo.hasSubPageNav && Nav} inPageNav={sectionTitles.length > 0 && <InPageNav titles={sectionTitles} />} inPageLinks={sectionTitles}>
            <MarkDownContent content={pageInfo.parsedContent} partialGroups={partialGroups} partials={partials} />

            <LatestChangelogEntries entries={pageInfo.changelogEntries} title={`Latest product updates`} linkText="Full changelog" columns={2} />
            <PromoList data={promoAfter} />
            <SocialFeeds pageInfo={pageInfo} />
          </ThreeColumnLayout>
          {customNavPager}
          {/* End Page structure */}
          {/* </CenteredContent> */}
        </ContentSection>
      </Layout>
    </TrackPageView>
=======
    <Layout title={pageInfo.title} description={pageInfo.description} openGraphImage={pageInfo.openGraphImage}>
      <Hero title={pageInfo.title} description={pageInfo.description} image={pageInfo.heroImage} productLogo={pageInfo.productLogo} demoId={pageInfo.guidedDemoId} />

      <ContentSection bg={pageInfo.hasInPageNav ? 'gray.90' : 'neutral-bg'}>
        {/* <CenteredContent paddingTop={10}> */}
        <PromoList data={promoBefore} />
        {/* Page structure */}

        <ThreeColumnLayout sidebar={pageInfo.hasSubPageNav && Nav} inPageNav={sectionTitles.length > 0 && <InPageNav titles={sectionTitles} />} inPageLinks={sectionTitles}>
          <MarkDownContent content={pageInfo.parsedContent} partialGroups={partialGroups} partials={partials} />

          <LatestChangelogEntries entries={pageInfo.changelogEntries} title={`Latest product updates`} linkText="Full changelog" columns={2} />
          <PromoList data={promoAfter} />
          <SocialFeeds pageInfo={pageInfo} />
        </ThreeColumnLayout>
        {customNavPager}
        {/* End Page structure */}
        {/* </CenteredContent> */}
      </ContentSection>
    </Layout>
>>>>>>> 5cf07ca0
  );
};

export default DefaultContentPage;<|MERGE_RESOLUTION|>--- conflicted
+++ resolved
@@ -35,10 +35,9 @@
   const Nav = customNav ? customNav : sectionTitles != null ? <InPageNav titles={sectionTitles} /> : null;
 
   return (
-<<<<<<< HEAD
     <TrackPageView pageInfo={pageInfo}>
       <Layout title={pageInfo.title} description={pageInfo.description} openGraphImage={pageInfo.openGraphImage}>
-        <Hero title={pageInfo.title} description={pageInfo.description} image={pageInfo.heroImage} productLogo={pageInfo.productLogo} />
+        <Hero title={pageInfo.title} description={pageInfo.description} image={pageInfo.heroImage} productLogo={pageInfo.productLogo} demoId={pageInfo.guidedDemoId} />
 
         <ContentSection bg={pageInfo.hasInPageNav ? 'gray.90' : 'neutral-bg'}>
           {/* <CenteredContent paddingTop={10}> */}
@@ -58,28 +57,6 @@
         </ContentSection>
       </Layout>
     </TrackPageView>
-=======
-    <Layout title={pageInfo.title} description={pageInfo.description} openGraphImage={pageInfo.openGraphImage}>
-      <Hero title={pageInfo.title} description={pageInfo.description} image={pageInfo.heroImage} productLogo={pageInfo.productLogo} demoId={pageInfo.guidedDemoId} />
-
-      <ContentSection bg={pageInfo.hasInPageNav ? 'gray.90' : 'neutral-bg'}>
-        {/* <CenteredContent paddingTop={10}> */}
-        <PromoList data={promoBefore} />
-        {/* Page structure */}
-
-        <ThreeColumnLayout sidebar={pageInfo.hasSubPageNav && Nav} inPageNav={sectionTitles.length > 0 && <InPageNav titles={sectionTitles} />} inPageLinks={sectionTitles}>
-          <MarkDownContent content={pageInfo.parsedContent} partialGroups={partialGroups} partials={partials} />
-
-          <LatestChangelogEntries entries={pageInfo.changelogEntries} title={`Latest product updates`} linkText="Full changelog" columns={2} />
-          <PromoList data={promoAfter} />
-          <SocialFeeds pageInfo={pageInfo} />
-        </ThreeColumnLayout>
-        {customNavPager}
-        {/* End Page structure */}
-        {/* </CenteredContent> */}
-      </ContentSection>
-    </Layout>
->>>>>>> 5cf07ca0
   );
 };
 
