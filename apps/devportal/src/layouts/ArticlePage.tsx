--- conflicted
+++ resolved
@@ -40,19 +40,7 @@
       <ThreeColumnLayout sidebar={pageInfo.hasSubPageNav && <ChildNavigation subPageNavigation={subPageNavigation} />} inPageNav={sectionTitles.length > 0 && Nav}>
         <PromoList data={promoBefore} />
 
-<<<<<<< HEAD
-          <Flex direction={{ base: 'column', md: 'row' }} gap={4}>
-            {/* {pageInfo.hasInPageNav && !pageInfo.hasSubPageNav && <Container w={'full'}>{Nav}</Container>} */}
-            {pageInfo.hasSubPageNav && (
-              <Container maxW={{ base: 'full', md: 240 }}>
-                <ChildNavigation subPageNavigation={subPageNavigation} />
-              </Container>
-            )}
-            <Container maxW={'full'}>
-              <RenderContent content={pageInfo.parsedContent} />
-=======
         <MarkDownContent content={pageInfo.parsedContent} partialGroups={partialGroups} partials={partials} />
->>>>>>> 4611f749
 
         {customNavPager}
 
