import { Button, Card, CardBody, CardFooter, CardHeader, Grid, GridItem, Link, SimpleGrid, Text } from '@chakra-ui/react';

<<<<<<< HEAD
import { ChildPageInfo, PageInfo, PagePartialGroup, PartialData } from '@lib/interfaces/page-info';
import SocialFeeds from '@src/components/common/SocialFeeds';
import { TrackPageView } from '@src/components/engagetracker/TrackPageView';
=======
import { ChildPageInfo, PageInfo, PagePartialGroup, PartialData, SubPageNavigation } from '@lib/interfaces/page-info';
>>>>>>> d48f6458
import { RenderContent } from '@src/components/markdown/MarkdownContent';
import Layout from '@src/layouts/Layout';
import Hero from 'ui/components/common/Hero';
import { CenteredContent, VerticalGroup } from 'ui/components/helpers';
import { TextLink } from 'ui/components/links/TextLink';
import { PromoCardProps } from 'ui/components/promos';
import PromoList from 'ui/components/promos/promoCard/PromoList';
import ChildNavigation from '../components/navigation/ChildNavigation';
import { ThreeColumnLayout } from './ThreeColumnLayout';

type ChildOverviewPageProps = {
  pageInfo: PageInfo;
  partials?: PartialData;
  partialGroups?: PagePartialGroup[];
  hasGrid?: boolean;
  promoAfter?: PromoCardProps[];
  promoBefore?: PromoCardProps[];
  customNav?: React.ReactNode;
  customNavPager?: React.ReactNode;
  childPageInfo: ChildPageInfo[];
  subPageNavigation: SubPageNavigation;
};

const ChildOverviewPage = ({ pageInfo, promoAfter, promoBefore, childPageInfo, subPageNavigation }: ChildOverviewPageProps) => {
  if (!pageInfo) return <>No pageInfo found</>;

  // Check for headings in the content
  return (
<<<<<<< HEAD
    <TrackPageView pageInfo={pageInfo}>
      <Layout title={pageInfo.title} description={pageInfo.description} openGraphImage={pageInfo.openGraphImage} background={'chakra-subtle-bg'}>
        <Hero title={pageInfo.title} description={pageInfo.description} image={pageInfo.heroImage} productLogo={pageInfo.productLogo} />

        {pageInfo.content && pageInfo.content.length > 0 && (
          <VerticalGroup>
            <CenteredContent>
              {promoBefore && promoBefore.map((promo, i) => <PromoCard {...promo} key={i} isImageLeft={i % 2 === 0} />)}
=======
    <Layout title={pageInfo.title} description={pageInfo.description} openGraphImage={pageInfo.openGraphImage}>
      <Hero title={pageInfo.title} description={pageInfo.description} image={pageInfo.heroImage} productLogo={pageInfo.productLogo} />

      <ThreeColumnLayout sidebar={pageInfo.hasSubPageNav && <ChildNavigation subPageNavigation={subPageNavigation} />}>
        {pageInfo.content && pageInfo.content.length > 0 && (
          <VerticalGroup>
            <CenteredContent>
              <PromoList data={promoBefore} />
>>>>>>> d48f6458

              {pageInfo.parsedContent && (
                <Grid templateColumns="repeat(4, 1fr)" gap={4}>
                  <GridItem colSpan={4}>
                    <RenderContent content={pageInfo.parsedContent} />
                  </GridItem>
                </Grid>
              )}
            </CenteredContent>
          </VerticalGroup>
        )}
        <VerticalGroup>
          <CenteredContent>
            <SimpleGrid columns={{ base: 1, md: 2 }} spacing={10}>
              {childPageInfo.map((childPage, i) => (
<<<<<<< HEAD
                <Card variant={'elevated'} size="md" key={i}>
=======
                <Card variant={'outlineRaised'} size="md" layerStyle={'interactive.raise'} key={i}>
>>>>>>> d48f6458
                  <CardHeader>
                    <TextLink isHeading as={'h3'} text={childPage.title} aria-label={childPage.title} href={childPage.link} />
                  </CardHeader>
                  <CardBody>
                    <Text variant={'large'}>{childPage.description}</Text>
                  </CardBody>
                  <CardFooter>
                    <Button variant={'outline'} colorScheme="neutral">
                      <Link href={childPage.link}>Read more</Link>
                    </Button>
                  </CardFooter>
                </Card>
              ))}
            </SimpleGrid>
<<<<<<< HEAD
          </CenteredContent>
        </VerticalGroup>
        <VerticalGroup>
          <CenteredContent>
            {promoAfter && promoAfter.map((promo, i) => <PromoCard {...promo} key={i} isImageLeft={i % 2 === 0} />)}
            <SocialFeeds pageInfo={pageInfo} />
          </CenteredContent>
        </VerticalGroup>
      </Layout>
    </TrackPageView>
=======
          </CenteredContent>
        </VerticalGroup>
        {/* <VerticalGroup>
          <CenteredContent>
            <PromoList data={promoAfter} />
            <YouTubeFeed data={pageInfo.youtube} title={pageInfo.youtubeTitle} playlistTitle={pageInfo.youtubePlaylistTitle} />
            <SitecoreCommunityQuestions data={pageInfo.sitecoreCommunity.questions} sortKeys={pageInfo.sitecoreCommunityQuestionsSort} forumKeys={pageInfo.sitecoreCommunityQuestionsCategory} />
            <StackExchangeFeed data={pageInfo.stackexchange} />
            <SitecoreCommunityBlog entries={pageInfo.sitecoreCommunity.blog} sortKeys={pageInfo.sitecoreCommunityBlogSort} />
          </CenteredContent>
        </VerticalGroup> */}
      </ThreeColumnLayout>
    </Layout>
>>>>>>> d48f6458
  );
};

export default ChildOverviewPage;<|MERGE_RESOLUTION|>--- conflicted
+++ resolved
@@ -1,12 +1,6 @@
 import { Button, Card, CardBody, CardFooter, CardHeader, Grid, GridItem, Link, SimpleGrid, Text } from '@chakra-ui/react';
 
-<<<<<<< HEAD
-import { ChildPageInfo, PageInfo, PagePartialGroup, PartialData } from '@lib/interfaces/page-info';
-import SocialFeeds from '@src/components/common/SocialFeeds';
-import { TrackPageView } from '@src/components/engagetracker/TrackPageView';
-=======
 import { ChildPageInfo, PageInfo, PagePartialGroup, PartialData, SubPageNavigation } from '@lib/interfaces/page-info';
->>>>>>> d48f6458
 import { RenderContent } from '@src/components/markdown/MarkdownContent';
 import Layout from '@src/layouts/Layout';
 import Hero from 'ui/components/common/Hero';
@@ -35,16 +29,6 @@
 
   // Check for headings in the content
   return (
-<<<<<<< HEAD
-    <TrackPageView pageInfo={pageInfo}>
-      <Layout title={pageInfo.title} description={pageInfo.description} openGraphImage={pageInfo.openGraphImage} background={'chakra-subtle-bg'}>
-        <Hero title={pageInfo.title} description={pageInfo.description} image={pageInfo.heroImage} productLogo={pageInfo.productLogo} />
-
-        {pageInfo.content && pageInfo.content.length > 0 && (
-          <VerticalGroup>
-            <CenteredContent>
-              {promoBefore && promoBefore.map((promo, i) => <PromoCard {...promo} key={i} isImageLeft={i % 2 === 0} />)}
-=======
     <Layout title={pageInfo.title} description={pageInfo.description} openGraphImage={pageInfo.openGraphImage}>
       <Hero title={pageInfo.title} description={pageInfo.description} image={pageInfo.heroImage} productLogo={pageInfo.productLogo} />
 
@@ -53,7 +37,6 @@
           <VerticalGroup>
             <CenteredContent>
               <PromoList data={promoBefore} />
->>>>>>> d48f6458
 
               {pageInfo.parsedContent && (
                 <Grid templateColumns="repeat(4, 1fr)" gap={4}>
@@ -69,11 +52,7 @@
           <CenteredContent>
             <SimpleGrid columns={{ base: 1, md: 2 }} spacing={10}>
               {childPageInfo.map((childPage, i) => (
-<<<<<<< HEAD
-                <Card variant={'elevated'} size="md" key={i}>
-=======
                 <Card variant={'outlineRaised'} size="md" layerStyle={'interactive.raise'} key={i}>
->>>>>>> d48f6458
                   <CardHeader>
                     <TextLink isHeading as={'h3'} text={childPage.title} aria-label={childPage.title} href={childPage.link} />
                   </CardHeader>
@@ -88,18 +67,6 @@
                 </Card>
               ))}
             </SimpleGrid>
-<<<<<<< HEAD
-          </CenteredContent>
-        </VerticalGroup>
-        <VerticalGroup>
-          <CenteredContent>
-            {promoAfter && promoAfter.map((promo, i) => <PromoCard {...promo} key={i} isImageLeft={i % 2 === 0} />)}
-            <SocialFeeds pageInfo={pageInfo} />
-          </CenteredContent>
-        </VerticalGroup>
-      </Layout>
-    </TrackPageView>
-=======
           </CenteredContent>
         </VerticalGroup>
         {/* <VerticalGroup>
@@ -113,7 +80,6 @@
         </VerticalGroup> */}
       </ThreeColumnLayout>
     </Layout>
->>>>>>> d48f6458
   );
 };
 
