--- conflicted
+++ resolved
@@ -1,4 +1,3 @@
-<<<<<<< HEAD
 {
   "name": "dev_portal",
   "version": "2.0.0",
@@ -33,8 +32,8 @@
     "@emotion/styled": "^11.11.0",
     "@remark-embedder/core": "^3.0.1",
     "@remark-embedder/transformer-oembed": "^3.0.0",
-    "@sitecore-search/react": "^2.0.0-alpha.2",
-    "@sitecore-search/ui": "^2.0.0-alpha.2",
+    "@sitecore-search/react": "^2.0.0",
+    "@sitecore-search/ui": "^2.0.0",
     "@types/lodash.throttle": "^4.1.7",
     "@mdi/js": "^7.2.96",
     "@mdi/react": "^1.6.1",
@@ -91,94 +90,4 @@
     "tsconfig": "*",
     "typescript": "^5.0.4"
   }
-}
-=======
-{
-  "name": "dev_portal",
-  "version": "1.2.0",
-  "private": true,
-  "engines": {
-    "node": ">=18.0.0",
-    "npm": ">=7.8.0"
-  },
-  "lint-staged": {
-    "*.{ts,tsx}": [
-      "eslint . --fix",
-      "prettier --write",
-      "git add"
-    ]
-  },
-  "husky": {
-    "hooks": {
-      "pre-commit": "lint-staged"
-    }
-  },
-  "scripts": {
-    "dev": "next dev --port 3000",
-    "build": "next build",
-    "start": "next start",
-    "pre-commit": "lint-staged",
-    "pre-push": "tsc --project tsconfig.json",
-    "postbuild": "next-sitemap --config next-sitemap.config.js",
-    "lint": "next lint",
-    "configure-husky": "npx husky install && npx husky add .husky/pre-commit \"npx --no-install lint-staged\"",
-    "analyze": "cross-env ANALYZE=true next build"
-  },
-  "dependencies": {
-    "@remark-embedder/core": "^3.0.1",
-    "@remark-embedder/transformer-oembed": "^3.0.0",
-    "@sitecore-search/react": "^2.0.0",
-    "@sitecore-search/ui": "^2.0.0",
-    "@types/lodash.throttle": "^4.1.7",
-    "@vercel/og": "^0.5.7",
-    "axios": "^1.3.5",
-    "eslint-config-next": "^13.4.2",
-    "feed": "^4.2.2",
-    "gray-matter": "^4.0.3",
-    "hast-util-heading-rank": "^2.1.1",
-    "hast-util-to-string": "^2.0.0",
-    "hastscript": "^7.2.0",
-    "lodash.throttle": "^4.1.1",
-    "next": "^13.4.2",
-    "next-mdx-remote": "^4.4.1",
-    "next-share": "^0.20.0",
-    "next-themes": "^0.2.1",
-    "react": "^18.2.0",
-    "react-dom": "^18.2.0",
-    "react-hooks-global-state": "^2.1.0",
-    "react-lite-youtube-embed": "^2.3.52",
-    "react-syntax-highlighter": "^15.5.0",
-    "react-topbar-progress-indicator": "^4.1.1",
-    "react-twitter-embed": "^4.0.4",
-    "rehype": "^12.0.1",
-    "rehype-autolink-headings": "^6.1.1",
-    "rehype-slug": "^5.1.0",
-    "remark-gfm": "^3.0.1",
-    "sharp": "^0.32.0",
-    "swr": "^2.1.3",
-    "ui": "*",
-    "unist-util-visit": "^4.1.2"
-  },
-  "devDependencies": {
-    "@babel/core": "^7.21.4",
-    "@next/bundle-analyzer": "^13.3.0",
-    "@next/eslint-plugin-next": "^13.3.0",
-    "@types/node": "^18.15.11",
-    "@types/react": "^18.0.37",
-    "@types/react-dom": "^18.0.11",
-    "@types/react-gtm-module": "^2.0.1",
-    "@types/react-syntax-highlighter": "^15.5.6",
-    "@typescript-eslint/eslint-plugin": "^5.59.0",
-    "@typescript-eslint/parser": "^5.59.0",
-    "cross-env": "^7.0.3",
-    "eslint-config-custom": "*",
-    "husky": "^8.0.3",
-    "lint-staged": "^13.2.1",
-    "next-sitemap": "^4.0.7",
-    "react-gtm-module": "^2.0.11",
-    "tailwind-config": "*",
-    "tsconfig": "*",
-    "typescript": "^5.0.4"
-  }
-}
->>>>>>> 0ac142ce
+}